--- conflicted
+++ resolved
@@ -4,11 +4,8 @@
 	"context"
 	"fmt"
 	"io"
-<<<<<<< HEAD
+	"time"
 )
-=======
-	"time"
->>>>>>> 9fbef121
 
 const (
 	manifestFilename = ".config.json"
