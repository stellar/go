package ledgerbackend

import (
	"context"
	"encoding/json"
	"testing"
	"time"

	"github.com/stretchr/testify/assert"
<<<<<<< HEAD
	"github.com/stretchr/testify/require"
=======
	"github.com/stretchr/testify/mock"
>>>>>>> 9d5b5855

	"github.com/stellar/go/protocols/stellarcore"
	"github.com/stellar/go/support/errors"
	"github.com/stellar/go/support/log"
)

<<<<<<< HEAD
func TestCloseBeforeStartOffline(t *testing.T) {
	storagePath, err := os.MkdirTemp("", "captive-core-*")
	require.NoError(t, err)
	defer os.RemoveAll(storagePath)

=======
func TestCloseOffline(t *testing.T) {
>>>>>>> 9d5b5855
	captiveCoreToml, err := NewCaptiveCoreToml(CaptiveCoreTomlParams{})
	assert.NoError(t, err)

	runner := newStellarCoreRunner(CaptiveCoreConfig{
		BinaryPath:         "/usr/bin/stellar-core",
		HistoryArchiveURLs: []string{"http://localhost"},
		Log:                log.New(),
		Context:            context.Background(),
		Toml:               captiveCoreToml,
<<<<<<< HEAD
		StoragePath:        storagePath,
	}, stellarCoreRunnerModeOffline)
	assert.NoError(t, err)
=======
		StoragePath:        "/tmp/captive-core",
	})
>>>>>>> 9d5b5855

	cmdMock := simpleCommandMock()
	cmdMock.On("Wait").Return(nil)

	// Replace system calls with a mock
	scMock := &mockSystemCaller{}
	defer scMock.AssertExpectations(t)
	scMock.On("stat", mock.Anything).Return(isDirImpl(true), nil)
	scMock.On("writeFile", mock.Anything, mock.Anything, mock.Anything).Return(nil)
	scMock.On("command",
		"/usr/bin/stellar-core",
		"--conf",
		mock.Anything,
		"--console",
		"catchup",
		"200/101",
		"--metadata-output-stream",
		"fd:3",
		"--in-memory",
	).Return(cmdMock)
	scMock.On("removeAll", mock.Anything).Return(nil)
	runner.systemCaller = scMock

	assert.NoError(t, runner.catchup(100, 200))
	assert.NoError(t, runner.close())
}

<<<<<<< HEAD
func TestCloseBeforeStartOnline(t *testing.T) {
	storagePath, err := os.MkdirTemp("", "captive-core-*")
	require.NoError(t, err)
	defer os.RemoveAll(storagePath)

=======
func TestCloseOnline(t *testing.T) {
>>>>>>> 9d5b5855
	captiveCoreToml, err := NewCaptiveCoreToml(CaptiveCoreTomlParams{})
	assert.NoError(t, err)

	captiveCoreToml.AddExamplePubnetValidators()

	runner := newStellarCoreRunner(CaptiveCoreConfig{
		BinaryPath:         "/usr/bin/stellar-core",
		HistoryArchiveURLs: []string{"http://localhost"},
		Log:                log.New(),
		Context:            context.Background(),
		Toml:               captiveCoreToml,
<<<<<<< HEAD
		StoragePath:        storagePath,
	}, stellarCoreRunnerModeOnline)
	assert.NoError(t, err)
=======
		StoragePath:        "/tmp/captive-core",
	})
>>>>>>> 9d5b5855

	cmdMock := simpleCommandMock()
	cmdMock.On("Wait").Return(nil)

	// Replace system calls with a mock
	scMock := &mockSystemCaller{}
	defer scMock.AssertExpectations(t)
	scMock.On("stat", mock.Anything).Return(isDirImpl(true), nil)
	scMock.On("writeFile", mock.Anything, mock.Anything, mock.Anything).Return(nil)
	scMock.On("command",
		"/usr/bin/stellar-core",
		"--conf",
		mock.Anything,
		"--console",
		"run",
		"--in-memory",
		"--start-at-ledger",
		"100",
		"--start-at-hash",
		"hash",
		"--metadata-output-stream",
		"fd:3",
	).Return(cmdMock)
	runner.systemCaller = scMock

	assert.NoError(t, runner.runFrom(100, "hash"))
	assert.NoError(t, runner.close())
}

func TestCloseOnlineWithError(t *testing.T) {
	captiveCoreToml, err := NewCaptiveCoreToml(CaptiveCoreTomlParams{})
	assert.NoError(t, err)

	captiveCoreToml.AddExamplePubnetValidators()

	runner := newStellarCoreRunner(CaptiveCoreConfig{
		BinaryPath:         "/usr/bin/stellar-core",
		HistoryArchiveURLs: []string{"http://localhost"},
		Log:                log.New(),
		Context:            context.Background(),
		Toml:               captiveCoreToml,
		StoragePath:        "/tmp/captive-core",
	})

	cmdMock := simpleCommandMock()
	cmdMock.On("Wait").Return(errors.New("wait error"))

	// Replace system calls with a mock
	scMock := &mockSystemCaller{}
	defer scMock.AssertExpectations(t)
	scMock.On("stat", mock.Anything).Return(isDirImpl(true), nil)
	scMock.On("writeFile", mock.Anything, mock.Anything, mock.Anything).Return(nil)
	scMock.On("command",
		"/usr/bin/stellar-core",
		"--conf",
		mock.Anything,
		"--console",
		"run",
		"--in-memory",
		"--start-at-ledger",
		"100",
		"--start-at-hash",
		"hash",
		"--metadata-output-stream",
		"fd:3",
	).Return(cmdMock)
	scMock.On("removeAll", mock.Anything).Return(nil)
	runner.systemCaller = scMock

	assert.NoError(t, runner.runFrom(100, "hash"))

	// Wait with calling close until r.processExitError is set to Wait() error
	for {
		_, err := runner.getProcessExitError()
		if err != nil {
			break
		}
		time.Sleep(10 * time.Millisecond)
	}
	assert.NoError(t, runner.close())
}

<<<<<<< HEAD
func TestCloseBeforeStartOnlineWithError(t *testing.T) {
	storagePath, err := os.MkdirTemp("", "captive-core-*")
	require.NoError(t, err)
	defer os.RemoveAll(storagePath)

=======
func TestRunFromUseDBLedgersMatch(t *testing.T) {
>>>>>>> 9d5b5855
	captiveCoreToml, err := NewCaptiveCoreToml(CaptiveCoreTomlParams{})
	assert.NoError(t, err)

	captiveCoreToml.AddExamplePubnetValidators()

	runner := newStellarCoreRunner(CaptiveCoreConfig{
		BinaryPath:         "/usr/bin/stellar-core",
		HistoryArchiveURLs: []string{"http://localhost"},
		Log:                log.New(),
		Context:            context.Background(),
		Toml:               captiveCoreToml,
<<<<<<< HEAD
		StoragePath:        storagePath,
	}, stellarCoreRunnerModeOnline)
	assert.NoError(t, err)
=======
		StoragePath:        "/tmp/captive-core",
		UseDB:              true,
	})
>>>>>>> 9d5b5855

	cmdMock := simpleCommandMock()
	cmdMock.On("Wait").Return(nil)

	offlineInfoCmdMock := simpleCommandMock()
	infoResponse := stellarcore.InfoResponse{}
	infoResponse.Info.Ledger.Num = 100
	infoResponseBytes, err := json.Marshal(infoResponse)
	assert.NoError(t, err)
	offlineInfoCmdMock.On("Output").Return(infoResponseBytes, nil)
	offlineInfoCmdMock.On("Wait").Return(nil)

	// Replace system calls with a mock
	scMock := &mockSystemCaller{}
	defer scMock.AssertExpectations(t)
	scMock.On("stat", mock.Anything).Return(isDirImpl(true), nil)
	scMock.On("writeFile", mock.Anything, mock.Anything, mock.Anything).Return(nil)
	scMock.On("command",
		"/usr/bin/stellar-core",
		"--conf",
		mock.Anything,
		"offline-info",
	).Return(offlineInfoCmdMock)
	scMock.On("command",
		"/usr/bin/stellar-core",
		"--conf",
		mock.Anything,
		"--console",
		"run",
		"--metadata-output-stream",
		"fd:3",
	).Return(cmdMock)
	// removeAll not called
	runner.systemCaller = scMock

	assert.NoError(t, runner.runFrom(100, "hash"))
	assert.NoError(t, runner.close())
}

func TestRunFromUseDBLedgersNotMatch(t *testing.T) {
	captiveCoreToml, err := NewCaptiveCoreToml(CaptiveCoreTomlParams{})
	assert.NoError(t, err)

	captiveCoreToml.AddExamplePubnetValidators()

	runner := newStellarCoreRunner(CaptiveCoreConfig{
		BinaryPath:         "/usr/bin/stellar-core",
		HistoryArchiveURLs: []string{"http://localhost"},
		Log:                log.New(),
		Context:            context.Background(),
		Toml:               captiveCoreToml,
		StoragePath:        "/tmp/captive-core",
		UseDB:              true,
	})

	newDBCmdMock := simpleCommandMock()
	newDBCmdMock.On("Run").Return(nil)

	catchupCmdMock := simpleCommandMock()
	catchupCmdMock.On("Run").Return(nil)

	cmdMock := simpleCommandMock()
	cmdMock.On("Wait").Return(nil)

	offlineInfoCmdMock := simpleCommandMock()
	infoResponse := stellarcore.InfoResponse{}
	infoResponse.Info.Ledger.Num = 101 // runner is one ledger behind
	infoResponseBytes, err := json.Marshal(infoResponse)
	assert.NoError(t, err)
	offlineInfoCmdMock.On("Output").Return(infoResponseBytes, nil)
	offlineInfoCmdMock.On("Wait").Return(nil)

	// Replace system calls with a mock
	scMock := &mockSystemCaller{}
	defer scMock.AssertExpectations(t)
	// Storage dir is removed because ledgers do not match
	scMock.On("removeAll", mock.Anything).Return(nil)
	scMock.On("stat", mock.Anything).Return(isDirImpl(true), nil)
	scMock.On("writeFile", mock.Anything, mock.Anything, mock.Anything).Return(nil)
	scMock.On("command",
		"/usr/bin/stellar-core",
		"--conf",
		mock.Anything,
		"offline-info",
	).Return(offlineInfoCmdMock)
	scMock.On("command",
		"/usr/bin/stellar-core",
		"--conf",
		mock.Anything,
		"--console",
		"new-db",
	).Return(newDBCmdMock)
	scMock.On("command",
		"/usr/bin/stellar-core",
		"--conf",
		mock.Anything,
		"--console",
		"catchup",
		"99/0",
	).Return(catchupCmdMock)
	scMock.On("command",
		"/usr/bin/stellar-core",
		"--conf",
		mock.Anything,
		"--console",
		"run",
		"--metadata-output-stream",
		"fd:3",
	).Return(cmdMock)
	runner.systemCaller = scMock

	assert.NoError(t, runner.runFrom(100, "hash"))
	assert.NoError(t, runner.close())
}<|MERGE_RESOLUTION|>--- conflicted
+++ resolved
@@ -7,43 +7,25 @@
 	"time"
 
 	"github.com/stretchr/testify/assert"
-<<<<<<< HEAD
-	"github.com/stretchr/testify/require"
-=======
 	"github.com/stretchr/testify/mock"
->>>>>>> 9d5b5855
 
 	"github.com/stellar/go/protocols/stellarcore"
 	"github.com/stellar/go/support/errors"
 	"github.com/stellar/go/support/log"
 )
 
-<<<<<<< HEAD
-func TestCloseBeforeStartOffline(t *testing.T) {
-	storagePath, err := os.MkdirTemp("", "captive-core-*")
-	require.NoError(t, err)
-	defer os.RemoveAll(storagePath)
-
-=======
 func TestCloseOffline(t *testing.T) {
->>>>>>> 9d5b5855
-	captiveCoreToml, err := NewCaptiveCoreToml(CaptiveCoreTomlParams{})
-	assert.NoError(t, err)
-
-	runner := newStellarCoreRunner(CaptiveCoreConfig{
-		BinaryPath:         "/usr/bin/stellar-core",
-		HistoryArchiveURLs: []string{"http://localhost"},
-		Log:                log.New(),
-		Context:            context.Background(),
-		Toml:               captiveCoreToml,
-<<<<<<< HEAD
-		StoragePath:        storagePath,
-	}, stellarCoreRunnerModeOffline)
-	assert.NoError(t, err)
-=======
-		StoragePath:        "/tmp/captive-core",
-	})
->>>>>>> 9d5b5855
+	captiveCoreToml, err := NewCaptiveCoreToml(CaptiveCoreTomlParams{})
+	assert.NoError(t, err)
+
+	runner := newStellarCoreRunner(CaptiveCoreConfig{
+		BinaryPath:         "/usr/bin/stellar-core",
+		HistoryArchiveURLs: []string{"http://localhost"},
+		Log:                log.New(),
+		Context:            context.Background(),
+		Toml:               captiveCoreToml,
+		StoragePath:        "/tmp/captive-core",
+	})
 
 	cmdMock := simpleCommandMock()
 	cmdMock.On("Wait").Return(nil)
@@ -71,34 +53,20 @@
 	assert.NoError(t, runner.close())
 }
 
-<<<<<<< HEAD
-func TestCloseBeforeStartOnline(t *testing.T) {
-	storagePath, err := os.MkdirTemp("", "captive-core-*")
-	require.NoError(t, err)
-	defer os.RemoveAll(storagePath)
-
-=======
 func TestCloseOnline(t *testing.T) {
->>>>>>> 9d5b5855
-	captiveCoreToml, err := NewCaptiveCoreToml(CaptiveCoreTomlParams{})
-	assert.NoError(t, err)
-
-	captiveCoreToml.AddExamplePubnetValidators()
-
-	runner := newStellarCoreRunner(CaptiveCoreConfig{
-		BinaryPath:         "/usr/bin/stellar-core",
-		HistoryArchiveURLs: []string{"http://localhost"},
-		Log:                log.New(),
-		Context:            context.Background(),
-		Toml:               captiveCoreToml,
-<<<<<<< HEAD
-		StoragePath:        storagePath,
-	}, stellarCoreRunnerModeOnline)
-	assert.NoError(t, err)
-=======
-		StoragePath:        "/tmp/captive-core",
-	})
->>>>>>> 9d5b5855
+	captiveCoreToml, err := NewCaptiveCoreToml(CaptiveCoreTomlParams{})
+	assert.NoError(t, err)
+
+	captiveCoreToml.AddExamplePubnetValidators()
+
+	runner := newStellarCoreRunner(CaptiveCoreConfig{
+		BinaryPath:         "/usr/bin/stellar-core",
+		HistoryArchiveURLs: []string{"http://localhost"},
+		Log:                log.New(),
+		Context:            context.Background(),
+		Toml:               captiveCoreToml,
+		StoragePath:        "/tmp/captive-core",
+	})
 
 	cmdMock := simpleCommandMock()
 	cmdMock.On("Wait").Return(nil)
@@ -181,35 +149,21 @@
 	assert.NoError(t, runner.close())
 }
 
-<<<<<<< HEAD
-func TestCloseBeforeStartOnlineWithError(t *testing.T) {
-	storagePath, err := os.MkdirTemp("", "captive-core-*")
-	require.NoError(t, err)
-	defer os.RemoveAll(storagePath)
-
-=======
 func TestRunFromUseDBLedgersMatch(t *testing.T) {
->>>>>>> 9d5b5855
-	captiveCoreToml, err := NewCaptiveCoreToml(CaptiveCoreTomlParams{})
-	assert.NoError(t, err)
-
-	captiveCoreToml.AddExamplePubnetValidators()
-
-	runner := newStellarCoreRunner(CaptiveCoreConfig{
-		BinaryPath:         "/usr/bin/stellar-core",
-		HistoryArchiveURLs: []string{"http://localhost"},
-		Log:                log.New(),
-		Context:            context.Background(),
-		Toml:               captiveCoreToml,
-<<<<<<< HEAD
-		StoragePath:        storagePath,
-	}, stellarCoreRunnerModeOnline)
-	assert.NoError(t, err)
-=======
+	captiveCoreToml, err := NewCaptiveCoreToml(CaptiveCoreTomlParams{})
+	assert.NoError(t, err)
+
+	captiveCoreToml.AddExamplePubnetValidators()
+
+	runner := newStellarCoreRunner(CaptiveCoreConfig{
+		BinaryPath:         "/usr/bin/stellar-core",
+		HistoryArchiveURLs: []string{"http://localhost"},
+		Log:                log.New(),
+		Context:            context.Background(),
+		Toml:               captiveCoreToml,
 		StoragePath:        "/tmp/captive-core",
 		UseDB:              true,
 	})
->>>>>>> 9d5b5855
 
 	cmdMock := simpleCommandMock()
 	cmdMock.On("Wait").Return(nil)
