--- conflicted
+++ resolved
@@ -237,11 +237,7 @@
 			httpPort:     newUint(6789),
 			peerPort:     newUint(12345),
 			logPath:      nil,
-<<<<<<< HEAD
-=======
-			useDB:        true,
-			coreVersion:  "v22.2.0-124-ga50f3f919",
->>>>>>> 116aa946
+			coreVersion:  "v22.2.0-124-ga50f3f919",
 		},
 		{
 			name:         "offline config with no peer port",
@@ -353,36 +349,6 @@
 			coreVersion:  "v22.2.0-124-ga50f3f919",
 		},
 		{
-<<<<<<< HEAD
-=======
-			name:         "default BucketlistDB config",
-			mode:         stellarCoreRunnerModeOnline,
-			appendPath:   filepath.Join("testdata", "sample-appendix.cfg"),
-			expectedPath: filepath.Join("testdata", "expected-default-bucketlistdb-core.cfg"),
-			useDB:        true,
-			logPath:      nil,
-			coreVersion:  "v23.0.0-127-jb50f3f919",
-		},
-		{
-			name:         "default BucketlistDB config with older version",
-			mode:         stellarCoreRunnerModeOnline,
-			appendPath:   filepath.Join("testdata", "sample-appendix.cfg"),
-			expectedPath: filepath.Join("testdata", "expected-default-bucketlistdb-core-old-version.cfg"),
-			useDB:        true,
-			logPath:      nil,
-			coreVersion:  "v22.1.0-123-hb50f3f219",
-		},
-		{
-			name:         "BucketlistDB config in appendix",
-			mode:         stellarCoreRunnerModeOnline,
-			appendPath:   filepath.Join("testdata", "sample-appendix-bucketlistdb.cfg"),
-			expectedPath: filepath.Join("testdata", "expected-bucketlistdb-core.cfg"),
-			useDB:        true,
-			logPath:      nil,
-			coreVersion:  "v22.2.0-124-ga50f3f919",
-		},
-		{
->>>>>>> 116aa946
 			name:         "Query parameters in appendix",
 			mode:         stellarCoreRunnerModeOnline,
 			appendPath:   filepath.Join("testdata", "sample-appendix-query-params.cfg"),
@@ -395,7 +361,6 @@
 			mode:         stellarCoreRunnerModeOnline,
 			appendPath:   filepath.Join("testdata", "appendix-with-memory-for-bucketlist-caching.cfg"),
 			expectedPath: filepath.Join("testdata", "expected-with-memory-for-bucketlist-caching.cfg"),
-			useDB:        true,
 			logPath:      nil,
 			coreVersion:  "v22.2.0-124-ga50f3f919",
 		},
@@ -435,36 +400,6 @@
 	}
 }
 
-<<<<<<< HEAD
-=======
-func TestGenerateCoreConfigInMemory(t *testing.T) {
-	appendPath := filepath.Join("testdata", "sample-appendix.cfg")
-	expectedPath := filepath.Join("testdata", "expected-in-mem-core.cfg")
-	var err error
-	var captiveCoreToml *CaptiveCoreToml
-	params := CaptiveCoreTomlParams{
-		NetworkPassphrase:  "Public Global Stellar Network ; September 2015",
-		HistoryArchiveURLs: []string{"http://localhost:1170"},
-		Strict:             false,
-		UseDB:              false,
-		CoreBinaryPath:     "stellar-core",
-		CoreBuildVersionFn: func(string) (string, error) {
-			return "v21.9.0-124-ga50f3f919", nil
-		},
-	}
-	captiveCoreToml, err = NewCaptiveCoreTomlFromFile(appendPath, params)
-	assert.NoError(t, err)
-
-	configBytes, err := generateConfig(captiveCoreToml, stellarCoreRunnerModeOnline)
-	assert.NoError(t, err)
-
-	expectedByte, err := ioutil.ReadFile(expectedPath)
-	assert.NoError(t, err)
-
-	assert.Equal(t, string(expectedByte), string(configBytes))
-}
-
->>>>>>> 116aa946
 func TestHistoryArchiveURLTrailingSlash(t *testing.T) {
 	httpPort := uint(8000)
 	peerPort := uint(8000)
