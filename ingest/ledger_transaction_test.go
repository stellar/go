--- conflicted
+++ resolved
@@ -882,11 +882,7 @@
 	assert.Equal(t, uint32(789), sorobanResourcesWriteBytes)
 
 	var inclusionFeeBid int64
-<<<<<<< HEAD
-	inclusionFeeBid, ok = transaction.InclusionFeeBid()
-=======
 	inclusionFeeBid, ok = transaction.SorobanInclusionFeeBid()
->>>>>>> c453f8b3
 	assert.Equal(t, true, ok)
 	assert.Equal(t, int64(3326), inclusionFeeBid)
 
