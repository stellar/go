// Copyright 2015 Stellar Development Foundation and contributors. Licensed
// under the Apache License, Version 2.0. See the COPYING file at the root
// of this distribution or at http://www.apache.org/licenses/LICENSE-2.0

%#include "xdr/Stellar-ledger.h"

namespace stellar
{

enum ErrorCode
{
    ERR_MISC = 0, // Unspecific error
    ERR_DATA = 1, // Malformed data
    ERR_CONF = 2, // Misconfiguration error
    ERR_AUTH = 3, // Authentication failure
    ERR_LOAD = 4  // System overloaded
};

struct Error
{
    ErrorCode code;
    string msg<100>;
};

struct SendMore
{
    uint32 numMessages;
};

struct SendMoreExtended
{
    uint32 numMessages;
    uint32 numBytes;
};

struct AuthCert
{
    Curve25519Public pubkey;
    uint64 expiration;
    Signature sig;
};

struct Hello
{
    uint32 ledgerVersion;
    uint32 overlayVersion;
    uint32 overlayMinVersion;
    Hash networkID;
    string versionStr<100>;
    int listeningPort;
    NodeID peerID;
    AuthCert cert;
    uint256 nonce;
};

// During the roll-out phrase, nodes can disable flow control in bytes.
// Therefore, we need a way to communicate with other nodes
// that we want/don't want flow control in bytes.
// We use the `flags` field in the Auth message with a special value
// set to communicate this. Note that AUTH_MSG_FLAG_FLOW_CONTROL_BYTES_REQUESTED != 0
// AND AUTH_MSG_FLAG_FLOW_CONTROL_BYTES_REQUESTED != 100 (as previously
// that value was used for other purposes).
const AUTH_MSG_FLAG_FLOW_CONTROL_BYTES_REQUESTED = 200;

struct Auth
{
    int flags;
};

enum IPAddrType
{
    IPv4 = 0,
    IPv6 = 1
};

struct PeerAddress
{
    union switch (IPAddrType type)
    {
    case IPv4:
        opaque ipv4[4];
    case IPv6:
        opaque ipv6[16];
    }
    ip;
    uint32 port;
    uint32 numFailures;
};

<<<<<<< HEAD
// Next ID: 18
=======
// Next ID: 21
>>>>>>> 38f67b9e
enum MessageType
{
    ERROR_MSG = 0,
    AUTH = 2,
    DONT_HAVE = 3,

    GET_PEERS = 4, // gets a list of peers this guy knows about
    PEERS = 5,

    GET_TX_SET = 6, // gets a particular txset by hash
    TX_SET = 7,
    GENERALIZED_TX_SET = 17,

    TRANSACTION = 8, // pass on a tx you have heard about

    // SCP
    GET_SCP_QUORUMSET = 9,
    SCP_QUORUMSET = 10,
    SCP_MESSAGE = 11,
    GET_SCP_STATE = 12,

    // new messages
    HELLO = 13,

    SURVEY_REQUEST = 14,
    SURVEY_RESPONSE = 15,

    SEND_MORE = 16,
    SEND_MORE_EXTENDED = 20,

    FLOOD_ADVERT = 18,
    FLOOD_DEMAND = 19
};

struct DontHave
{
    MessageType type;
    uint256 reqHash;
};

enum SurveyMessageCommandType
{
    SURVEY_TOPOLOGY = 0
};

enum SurveyMessageResponseType
{
    SURVEY_TOPOLOGY_RESPONSE_V0 = 0,
    SURVEY_TOPOLOGY_RESPONSE_V1 = 1
};

struct SurveyRequestMessage
{
    NodeID surveyorPeerID;
    NodeID surveyedPeerID;
    uint32 ledgerNum;
    Curve25519Public encryptionKey;
    SurveyMessageCommandType commandType;
};

struct SignedSurveyRequestMessage
{
    Signature requestSignature;
    SurveyRequestMessage request;
};

typedef opaque EncryptedBody<64000>;
struct SurveyResponseMessage
{
    NodeID surveyorPeerID;
    NodeID surveyedPeerID;
    uint32 ledgerNum;
    SurveyMessageCommandType commandType;
    EncryptedBody encryptedBody;
};

struct SignedSurveyResponseMessage
{
    Signature responseSignature;
    SurveyResponseMessage response;
};

struct PeerStats
{
    NodeID id;
    string versionStr<100>;
    uint64 messagesRead;
    uint64 messagesWritten;
    uint64 bytesRead;
    uint64 bytesWritten;
    uint64 secondsConnected;

    uint64 uniqueFloodBytesRecv;
    uint64 duplicateFloodBytesRecv;
    uint64 uniqueFetchBytesRecv;
    uint64 duplicateFetchBytesRecv;

    uint64 uniqueFloodMessageRecv;
    uint64 duplicateFloodMessageRecv;
    uint64 uniqueFetchMessageRecv;
    uint64 duplicateFetchMessageRecv;
};

typedef PeerStats PeerStatList<25>;

struct TopologyResponseBodyV0
{
    PeerStatList inboundPeers;
    PeerStatList outboundPeers;

    uint32 totalInboundPeerCount;
    uint32 totalOutboundPeerCount;
};

struct TopologyResponseBodyV1
{
    PeerStatList inboundPeers;
    PeerStatList outboundPeers;

    uint32 totalInboundPeerCount;
    uint32 totalOutboundPeerCount;

    uint32 maxInboundPeerCount;
    uint32 maxOutboundPeerCount;
};

union SurveyResponseBody switch (SurveyMessageResponseType type)
{
case SURVEY_TOPOLOGY_RESPONSE_V0:
    TopologyResponseBodyV0 topologyResponseBodyV0;
case SURVEY_TOPOLOGY_RESPONSE_V1:
    TopologyResponseBodyV1 topologyResponseBodyV1;
};

const TX_ADVERT_VECTOR_MAX_SIZE = 1000;
typedef Hash TxAdvertVector<TX_ADVERT_VECTOR_MAX_SIZE>;

struct FloodAdvert
{
    TxAdvertVector txHashes;
};

const TX_DEMAND_VECTOR_MAX_SIZE = 1000;
typedef Hash TxDemandVector<TX_DEMAND_VECTOR_MAX_SIZE>;

struct FloodDemand
{
    TxDemandVector txHashes;
};

union StellarMessage switch (MessageType type)
{
case ERROR_MSG:
    Error error;
case HELLO:
    Hello hello;
case AUTH:
    Auth auth;
case DONT_HAVE:
    DontHave dontHave;
case GET_PEERS:
    void;
case PEERS:
    PeerAddress peers<100>;

case GET_TX_SET:
    uint256 txSetHash;
case TX_SET:
    TransactionSet txSet;
case GENERALIZED_TX_SET:
    GeneralizedTransactionSet generalizedTxSet;

case TRANSACTION:
    TransactionEnvelope transaction;

case SURVEY_REQUEST:
    SignedSurveyRequestMessage signedSurveyRequestMessage;

case SURVEY_RESPONSE:
    SignedSurveyResponseMessage signedSurveyResponseMessage;

// SCP
case GET_SCP_QUORUMSET:
    uint256 qSetHash;
case SCP_QUORUMSET:
    SCPQuorumSet qSet;
case SCP_MESSAGE:
    SCPEnvelope envelope;
case GET_SCP_STATE:
    uint32 getSCPLedgerSeq; // ledger seq requested ; if 0, requests the latest
case SEND_MORE:
    SendMore sendMoreMessage;
case SEND_MORE_EXTENDED:
    SendMoreExtended sendMoreExtendedMessage;
// Pull mode
case FLOOD_ADVERT:
     FloodAdvert floodAdvert;
case FLOOD_DEMAND:
     FloodDemand floodDemand;
};

union AuthenticatedMessage switch (uint32 v)
{
case 0:
    struct
    {
        uint64 sequence;
        StellarMessage message;
        HmacSha256Mac mac;
    } v0;
};
}<|MERGE_RESOLUTION|>--- conflicted
+++ resolved
@@ -87,11 +87,7 @@
     uint32 numFailures;
 };
 
-<<<<<<< HEAD
-// Next ID: 18
-=======
 // Next ID: 21
->>>>>>> 38f67b9e
 enum MessageType
 {
     ERROR_MSG = 0,
