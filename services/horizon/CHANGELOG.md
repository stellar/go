# Changelog

All notable changes to this project will be documented in this
file. This project adheres to [Semantic Versioning](http://semver.org/).x

<<<<<<< HEAD
## v1.10.1

* Bump max supported protocol version to 15.
=======
## Unreleased

* The `service` field emitted in ingestion logs has been changed from `expingest` to `ingest`.
>>>>>>> 24465e0c

## v1.10.0

**After upgrading Horizon will rebuild its state. During this process (which can take several minutes) it will not ingest new ledgers.**

* Fixed a bug that caused a fresh instance of Horizon to be unable to sync with testnet (Protocol 14) correctly. ([#3100](https://github.com/stellar/go/pull/3100))
* Add Golang- and process-related metrics. ([#3103](https://github.com/stellar/go/pull/3103))
* New `network_passphrase` field in History Archives (added in Stellar-Core 14.1.0) is now checked. Horizon will return error if incorrect archive is used. ([#3082](https://github.com/stellar/go/pull/3082))
* Fixed a bug that caused some errors to be logged with `info` level instead of `error` level. ([#3094](https://github.com/stellar/go/pull/3094))
* Fixed a bug in `/claimable_balances` that returned 500 error instead of 400 for some requests. ([#3088](https://github.com/stellar/go/pull/3088))
* Print a friendly message when Horizon does not support the current Stellar protocol version. ([#3093](https://github.com/stellar/go/pull/3093))

## v1.9.1

* Fixed a bug that caused a fresh instance of Horizon to be unable to sync with testnet (Protocol 14) correctly. ([#3096](https://github.com/stellar/go/pull/3096))
* Use underscore in JSON fields for claim predicate to make the API consistent. ([#3086](https://github.com/stellar/go/pull/3086))

## v1.9.0

This is release adds support for the upcoming Protocol 14 upgrade. However, Horizon still maintains backwards compatibility with Protocol 13, which means it is still safe to run this release before Protocol 14 is deployed.

**After upgrading Horizon will rebuild it's state. During this process (which can take several minutes) it will not ingest new ledgers.**

The two main features of Protocol 14 are [CAP 23 Claimable Balances](https://github.com/stellar/stellar-protocol/blob/master/core/cap-0023.md) and [CAP 33 Sponsored Reserves](https://github.com/stellar/stellar-protocol/blob/master/core/cap-0033.md).
Claimable balances provide a mechanism for setting up a payment which can be claimed in the future. This allows you to make payments to accounts which are currently not able to accept them.
Sponsored Reserves allows an account to pay the reserves on behalf of another account.

In this release there is a new claimable balance resource which has a unique id, an asset (describing which asset can be claimed), an amount (the amount of the asset that can be claimed), and a list of claimants (an immutable list of accounts that could potentially claim the balance).
The `GET /claimable_balances/{id}` endpoint was added to Horizon's API to allow looking up a claimable balance by its id. See the sample response below:

```json
{
  "_links": {
    "self": {
      "href": "/claimable_balances/000000000102030000000000000000000000000000000000000000000000000000000000"
    }
  },
  "id": "000000000102030000000000000000000000000000000000000000000000000000000000",
  "asset": "native",
  "amount": "10.0000000",
  "sponsor": "GC3C4AKRBQLHOJ45U4XG35ESVWRDECWO5XLDGYADO6DPR3L7KIDVUMML",
  "last_modified_ledger": 123,
  "claimants": [
    {
      "destination": "GC3C4AKRBQLHOJ45U4XG35ESVWRDECWO5XLDGYADO6DPR3L7KIDVUMML",
      "predicate": {
        "unconditional": true
      }
    }
  ],
  "paging_token": "123-000000000102030000000000000000000000000000000000000000000000000000000000"
}
```

There is also a `GET /claimable_balances` endpoint which searches for claimable balances by asset, sponsor, or claimant destination.

To support [CAP 33 Sponsored Reserves](https://github.com/stellar/stellar-protocol/blob/master/core/cap-0033.md) we have added an optional `sponsor` attribute in the following Horizon resources: accounts, account signers, offers, trustlines, and claimable balances.
If the `sponsor` field is present it means that the account with id `sponsor` is paying for the reserves for the sponsored account / account signer / offer / trustline / claimable balance. We have also added an optional `sponsor` query parameter to the following endpoints:
* `GET /accounts`
* `GET /offers`
* `GET /claimable_balances`

If the `sponsor` query param is provided, Horizon will search for objects sponsored by the given account id.

## v1.8.2

* Fixed a bug which prevented Horizon from accepting TLS connections.

## v1.8.1

* Fixed a bug in a code ingesting fee bump transactions.

## v1.8.0

### Changes

* Added new and changed existing metrics:
  * `horizon_build_info` - contains build information in labels (`version` - Horizon version, `goversion` - Go runtime version),
  * `horizon_ingest_enable` - equals `1` if ingestion system is running, `0` otherwise,
  * `horizon_ingest_state_invalid` - equals `1` if state is invalid, `0` otherwise,
  * `horizon_db_max_open_connections` - determines the maximum possible opened DB connections,
  * `horizon_db_wait_duration_seconds_total` - changed the values to be in seconds instead of nanoseconds.
* Fixed a data race when shutting down the HTTP server. ([#2958](https://github.com/stellar/go/pull/2958)).
* Fixed emitting incorrect errors related to OrderBook Stream when shutting down the app. ([#2964](https://github.com/stellar/go/pull/2964))

### Experimental

The previous implementation of Captive Stellar-Core streams meta stream using a filesystem pipe. This implies that both Horizon and Stellar-Core had to be deployed to the same server. One of the disadvantages of such requirement is a need for detailed per-process monitoring to be able to connect potential issues (like memory leaks) to the specific service.

To solve this it's now possible to start a [`captivecore`](https://github.com/stellar/go/tree/master/exp/services/captivecore) on another machine and configure Horizon to use it in ingestion. This requires two config options set:
* `ENABLE_CAPTIVE_CORE_INGESTION=true`,
* `REMOTE_CAPTIVE_CORE_URL` - pointing to `captivecore` server.

## v1.7.1

This patch release fixes a regression introduced in 1.7.0, breaking the
 `/offers` endpoint. Thus, we recommend upgrading as soon as possible.
 
### Changes
* Fix path parameter mismatch in `/offers` endpoint
  [#2927](https://github.com/stellar/go/pull/2927).

## v1.7.0

### DB schema migration (expected migration time: < 10 mins)
  * Add new multicolumn index to improve the `/trades`'s
    endpoint performance [#2869](https://github.com/stellar/go/pull/2869).
  * Add constraints on database columns which cannot hold
    negative values [#2827](https://github.com/stellar/go/pull/2827).

### Changes
* Update Go toolchain to 1.14.6 in order to fix [golang/go#34775](https://github.com/golang/go/issues/34775),
  which caused some database queries to be executed instead of rolled back.
* Fix panic on missing command line arguments [#2872](https://github.com/stellar/go/pull/2872)
* Fix race condition where submitting a transaction to Horizon can result in a bad sequence error even though Stellar Core accepted the transaction. [#2877](https://github.com/stellar/go/pull/2877)
* Add new DB metrics ([#2844](https://github.com/stellar/go/pull/2844)):
  * `db_in_use_connections` - number of opened DB connections in use (not idle),
  * `db_wait_count` - number of connections waited for,
  * `db_wait_duration` - total time blocked waiting for a new connection.

## v1.6.0

* Add `--parallel-workers` and `--parallel-job-size` to `horizon db reingest range`. `--parallel-workers` will parallelize reingestion using the supplied number of workers. ([#2724](https://github.com/stellar/go/pull/2724))
* Remove Stellar Core's database dependency for non-ingesting instances of Horizon.  ([#2759](https://github.com/stellar/go/pull/2759))
  Horizon doesn't require access to a Stellar Core database if it is only serving HTTP request, this allows the separation of front-end and ingesting instances. 
  The following config parameters were removed:
  - `core-db-max-open-connections`
  - `core-db-max-idle-connections`
* HAL response population is implemented using Go `strings` package instead of `regexp`, improving its performance. ([#2806](https://github.com/stellar/go/pull/2806))
* Fix a bug in `POST /transactions` that could cause `tx_bad_seq` errors instead of processing a valid transaction. ([#2805](https://github.com/stellar/go/pull/2805))
* The `--connection-timeout` param is ignored in `POST /transactions`. The requests sent to that endpoint will always timeout after 30 seconds. ([#2818](https://github.com/stellar/go/pull/2818))

### Experimental

* Add experimental support for live ingestion using a Stellar Core subprocess instead of a persistent Stellar Core database.

  Stellar-core now contains an experimental feature which allows replaying ledger's metadata in-memory. This feature starts paving the way to remove the dependency between Stellar Core's database and Horizon. Requires [Stellar Core v13.2.0](https://github.com/stellar/stellar-core/releases/tag/v13.2.0).

  To try out this new experimental feature, you need to specify the following parameters when starting ingesting Horizon instance:

  - `--enable-captive-core-ingestion` or `ENABLE_CAPTIVE_CORE_INGESTION=true`.
  - `--stellar-core-binary-path` or `STELLAR_CORE_BINARY_PATH`.

## v1.5.0

### Changes

* Remove `--ingest-failed-transactions` flag. From now on Horizon will always ingest failed transactions. WARNING: If your application is using Horizon DB directly (not recommended!) remember that now it will also contain failed txs. ([#2702](https://github.com/stellar/go/pull/2702)).
* Add transaction set operation count to `history_ledger`([#2690](https://github.com/stellar/go/pull/2690)).
Extend ingestion to store the total number of operations in the transaction set and expose it in the ledger resource via `tx_set_operation_count`. This feature allows you to assess the used capacity of a transaction set.
* Fix `/metrics` end-point ([#2717](https://github.com/stellar/go/pull/2717)).
* Gracefully handle incorrect assets in the query parameters of GET `/offers` ([#2634](https://github.com/stellar/go/pull/2634)).
* Fix logging message in OrderBookStream ([#2699](https://github.com/stellar/go/pull/2699)).
* Fix data race in root endpoint ([#2745](https://github.com/stellar/go/pull/2745)).

### Experimental

* Add experimental support for database reingestion using a Stellar Core subprocess instead of a persistent Stellar Core database ([#2695](https://github.com/stellar/go/pull/2695)).

  [Stellar Core v12.3.0](https://github.com/stellar/stellar-core/releases/tag/v12.3.0) added an experimental feature which allows replaying ledger's metadata in-memory. This feature speeds up reingestion and starts paving the way to remove the dependency between Stellar Core's database and Horizon.

  For now, this is only supported while running `horizon db reingest`. To try out this new experimental feature, you need to specify the following parameters:

  - `--enable-captive-core-ingestion` or `ENABLE_CAPTIVE_CORE_INGESTION=true`.
  - `--stellar-core-binary-path` or `STELLAR_CORE_BINARY_PATH`.

### SDK Maintainers: action needed

- Add the new field `tx_set_operation_count` to the `ledger` resource ([#2690](https://github.com/stellar/go/pull/2690)). This field can be a `number` or `null`.

## v1.4.0

* Drop support for MuxedAccounts strkeys (spec'ed in [SEP23](https://github.com/stellar/stellar-protocol/blob/master/ecosystem/sep-0023.md)).
  SEP23 is still a draft and we don't want to encourage storing strkeys which may not be definite.
* Replace `SequenceProvider` implementation with one which queries the Horizon DB for sequence numbers instead of the Stellar Core DB.
* Use the Horizon DB instead of Horizon's in memory order book graph to query orderbook details for the /order_book endpoint.
* Remove JSON variant of `GET /metrics`, both in the server and client code. It's using Prometheus format by default now.
* Decreased a memory usage of initial state ingestion stage and state verifier ([#2618](https://github.com/stellar/go/pull/2618)).
* Remove `--exp-ingest-in-memory-only` Horizon flag. The in memory order book graph which powers the path finding endpoints is now updated using the Horizon DB instead of directly via ingestion ([#2630](https://github.com/stellar/go/pull/2630)).

## v1.3.0

### Breaking changes

* The type for the following attributes has been changed from `int64` to `string` ([#2555](https://github.com/stellar/go/pull/2555)):
  - Attribute `fee_charged` in [Transaction](https://www.stellar.org/developers/horizon/reference/resources/transaction.html) resource.
  - Attribute `max_fee` in [Transaction](https://www.stellar.org/developers/horizon/reference/resources/transaction.html) resource.

### Changes

* Add `last_modified_time` to account responses. `last_modified_time` is the closing time of the most recent ledger in which the account was modified ([#2528](https://github.com/stellar/go/pull/2528)).
* Balances in the Account resource are now sorted by asset code and asset issuer ([#2516](https://github.com/stellar/go/pull/2516)).
* Ingestion system has its dedicated DB connection pool ([#2560](https://github.com/stellar/go/pull/2560)).
* A new metric has been added to `/metrics` ([#2537](https://github.com/stellar/go/pull/2537) and [#2553](https://github.com/stellar/go/pull/2553)):
  - `ingest.local_latest_ledger`: a gauge with the local latest ledger,
  - `txsub.v0`: a meter counting `v0` transactions in `POST /transaction`,
  - `txsub.v1`: a meter counting `v1` transactions in `POST /transaction`,
  - `txsub.feebump`: a meter counting `feebump` transactions in `POST /transaction`.
* Fix a memory leak in the code responsible for streaming ([#2548](https://github.com/stellar/go/pull/2548), [#2575](https://github.com/stellar/go/pull/2575) and [#2576](https://github.com/stellar/go/pull/2576)).

## v1.2.2

* Fix bug which occurs when ingesting ledgers containing both fee bump and normal transactions.

## v1.2.1

### Database migration notes

This version removes two unused columns that could overflow in catchup complete deployments. If your Horizon database contains entire public network history, you should upgrade to this version as soon as possible and run `horizon db migrate up`.

### Changes

* Remove `id` columns from `history_operation_participants` and `history_transaction_participants` to prevent possible integer overflow [#2532](https://github.com/stellar/go/pull/2532).
## v1.2.0

### Scheduled Breaking Changes

* The type for the following attributes will be changed from `int64` to `string` in 1.3.0:
  - Attribute `fee_charged` in [Transaction](https://www.stellar.org/developers/horizon/reference/resources/transaction.html) resource.
  - Attribute `max_fee` in [Transaction](https://www.stellar.org/developers/horizon/reference/resources/transaction.html) resource.

The changes are required by [CAP-15](https://github.com/stellar/stellar-protocol/blob/master/core/cap-0015.md).

### Changes

* Added support for [CAP-27](https://github.com/stellar/stellar-protocol/blob/master/core/cap-0027.md) and [SEP-23](https://github.com/stellar/stellar-protocol/blob/master/ecosystem/sep-0023.md) [#2491](https://github.com/stellar/go/pull/2491).
* The XDR definition of a transaction memo is a string.
However, XDR strings are actually binary blobs with no enforced encoding.
It is possible to set the memo in a transaction envelope to a binary sequence which is not valid ASCII or unicode.
Previously, if you wanted to recover the original binary sequence for a transaction memo, you would have to decode the transaction's envelope.
In this release, we have added a `memo_bytes` field to the Horizon transaction response for transactions with `memo_type` equal `text`.
`memo_bytes` stores the base 64 encoding of the memo bytes set in the transaction envelope [#2485](https://github.com/stellar/go/pull/2485).

## v1.1.0

### **IMPORTANT**: Database migration

This version includes a significant database migration which changes the column types of `fee_charged` and `max_fee` in the `history_transactions` table from `integer` to `bigint`. This essential change paves the way for fee bump transactions ([CAP 15](https://github.com/stellar/stellar-protocol/blob/master/core/cap-0015.md)), a major improvement that will be released soon in Stellar Protocol 13.

This migration will run for a long time, especially if you have a Horizon database with full history. For reference, it took around 8 hours and 42 minutes to complete this migration on a AWS db.r4.8xlarge instance with full transaction history.

To execute the migration run `horizon db migrate up` using the Horizon v1.1.0 binary.

**Important Note**: Horizon should not be serving requests or ingesting while the migration is running. For service continuity, if you run a production Horizon deployment it is recommended that you perform the migration on a second instance and then switch over.

### Changes
* DB: Remove unnecessary duplicate indexes: `index_history_transactions_on_id`, `index_history_ledgers_on_id`, `exp_asset_stats_by_code`, and `asset_by_code` ([#2419](https://github.com/stellar/go/pull/2419)).
* DB: Remove asset_stats table which is no longer necessary ([#2419](https://github.com/stellar/go/pull/2419)).
* Validate transaction hash IDs as 64 lowercase hex chars. As such, wrongly-formatted parameters which used to cause 404 (`Not found`) errors will now cause 400 (`Bad request`) HTTP errors ([#2394](https://github.com/stellar/go/pull/2394)).
* Fix ask and bid price levels of `GET /order_book` when encountering non-canonical price values. The `limit` parameter is now respected and levels are coallesced properly. Also, `price_r` is now in canonical form ([#2400](https://github.com/stellar/go/pull/2400)).
* Added missing top-level HAL links to the `GET /` response ([#2407](https://github.com/stellar/go/pull/2407)).
* Full transaction details are now included in the `POST /transactions` response. If you submit a transaction and it succeeds, the response will match the `GET /transactions/{hash}` response ([#2406](https://github.com/stellar/go/pull/2406)).
* The following attributes are now included in the transaction resource:
    * `fee_account` (the account which paid the transaction fee)
    * `fee_bump_transaction` (only present in Protocol 13 fee bump transactions)
    * `inner_transaction` (only present in Protocol 13 fee bump transactions) ([#2406](https://github.com/stellar/go/pull/2406)).
* Add support for [CAP0018](https://github.com/stellar/stellar-protocol/blob/master/core/cap-0018.md): Fine-Grained Control of Authorization (Protocol 13) ([#2423](https://github.com/stellar/go/pull/2423)).
  - Add `is_authorized_to_maintain_liabilities` to `Balance`.
    <pre>
    "balances": [
      {
        "is_authorized": true,
        <b>"is_authorized_to_maintain_liabilities": true,</b>
        "balance": "27.1374422",
        "limit": "922337203685.4775807",
        "buying_liabilities": "0.0000000",
        "selling_liabilities": "0.0000000",
        "last_modified_ledger": 28893780,
        "asset_type": "credit_alphanum4",
        "asset_code": "USD",
        "asset_issuer": "GBSTRUSD7IRX73RQZBL3RQUH6KS3O4NYFY3QCALDLZD77XMZOPWAVTUK"
      },
      {
        "balance": "1.5000000",
        "buying_liabilities": "0.0000000",
        "selling_liabilities": "0.0000000",
        "asset_type": "native"
      }
    ]
    </pre>
  - Add `authorize_to_maintain_liabilities` to `AllowTrust` operation.
    <pre>
    {
      "id": "124042211741474817",
      "paging_token": "124042211741474817",
      "transaction_successful": true,
      "source_account": "GBSTRUSD7IRX73RQZBL3RQUH6KS3O4NYFY3QCALDLZD77XMZOPWAVTUK",
      "type": "allow_trust",
      "type_i": 7,
      "created_at": "2020-03-27T03:40:10Z",
      "transaction_hash": "a77d4ee5346d55fb8026cdcdad6e4b5e0c440c96b4627e3727f4ccfa6d199e94",
      "asset_type": "credit_alphanum4",
      "asset_code": "USD",
      "asset_issuer": "GBSTRUSD7IRX73RQZBL3RQUH6KS3O4NYFY3QCALDLZD77XMZOPWAVTUK",
      "trustee": "GBSTRUSD7IRX73RQZBL3RQUH6KS3O4NYFY3QCALDLZD77XMZOPWAVTUK",
      "trustor": "GA332TXN6BX2DYKGYB7FW5BWV2JLQKERNX4T7EUJT4MHWOW2TSGC2SPM",
      "authorize": true,
      <b>"authorize_to_maintain_liabilities": true,</b>
    }
    </pre>
  - Add effect `trustline_authorized_to_maintain_liabilities`.
    <pre>
    {
      "id": "0124042211741474817-0000000001",
      "paging_token": "124042211741474817-1",
      "account": "GBSTRUSD7IRX73RQZBL3RQUH6KS3O4NYFY3QCALDLZD77XMZOPWAVTUK",
      <b>"type": "trustline_authorized_to_maintain_liabilities",</b>
      <b>"type_i": 25,</b>
      "created_at": "2020-03-27T03:40:10Z",
      "trustor": "GA332TXN6BX2DYKGYB7FW5BWV2JLQKERNX4T7EUJT4MHWOW2TSGC2SPM",
      "asset_type": "credit_alphanum4",
      "asset_code": "USD"
    }
    </pre>
* It is no longer possible to use Redis as a mechanism for rate-limiting requests ([#2409](https://github.com/stellar/go/pull/2409)).

* Make `GET /trades` generate an empty response instead of a 404 when no
 trades are found.

## v1.0.1

### Fixed
* Fix `horizon db reap` bug which caused the command to exit without deleting any history table rows ([#2336](https://github.com/stellar/go/pull/2336)).
* The horizon reap system now also deletes rows from `history_trades`. Previously, the reap system only deleted rows from `history_operation_participants`, `history_operations`, `history_transaction_participants`, `history_transactions`, `history_ledgers`, and `history_effects` ([#2336](https://github.com/stellar/go/pull/2336)).
* Fix deadlock when running `horizon db reingest range` ([#2373](https://github.com/stellar/go/pull/2373)).
* Fix signer update effects ([#2375](https://github.com/stellar/go/pull/2375)).
* Fix incorrect error in log when shutting down the system while `verifyState` is running ([#2366](https://github.com/stellar/go/pull/2366)).
* Expose date header to CORS clients ([#2316](https://github.com/stellar/go/pull/2316)).
* Fix inconsistent ledger view in `/accounts/{id}` when streaming ([#2344](https://github.com/stellar/go/pull/2344)).

### Removed
* Dropped support for Go 1.12. ([#2346](https://github.com/stellar/go/pull/2346)).

## v1.0.0

### Before you upgrade

* If you were using the new ingestion in one of the previous versions of Horizon, you must first remove `ENABLE_EXPERIMENTAL_INGESTION` feature flag and restart all Horizon instances before deploying a new version.
* The init stage (state ingestion) for the public Stellar network requires around 1.5GB of RAM. This memory is released after the state ingestion. State ingestion is performed only once. Restarting the server will not trigger it unless Horizon has been upgraded to a newer version (with an updated ingestion pipeline). It's worth noting that the required memory will become smaller and smaller as more of the buckets in the history archive become [CAP-20](https://github.com/stellar/stellar-protocol/blob/master/core/cap-0020.md) compatible. Some endpoints are **not available** during state ingestion.
* The CPU footprint of the new ingestion is modest. We were able to successfully run ingestion on an [AWS `c5.xlarge`](https://aws.amazon.com/ec2/instance-types/c5/) instance. The init stage takes a few minutes on `c5.xlarge`. `c5.xlarge` is the equivalent of 4 vCPUs and 8GB of RAM. The definition of vCPU for the c5 large family in AWS is the following:
> The 2nd generation Intel Xeon Scalable Processors (Cascade Lake) or 1st generation Intel Xeon Platinum 8000 series (Skylake-SP) processor with a sustained all core Turbo frequency of up to 3.4GHz, and single core turbo frequency of up to 3.5 GHz.

* The state data requires an additional 6GB DB disk space for the public Stellar network (as of February 2020). The disk usage will increase when the number of Stellar ledger entries increases.
  * `accounts_signers` table: 2340 MB
  * `trust_lines` table: 2052 MB
  * `accounts` table: 1545 MB
  * `offers` table: 61 MB
  * `accounts_data` table: 15 MB
  * `exp_asset_stats` table: less than 1 MB
* A new environment variable (or command line flag) needs to be set so that Horizon can ingest state from the history archives:
   * `HISTORY_ARCHIVE_URLS="archive1,archive2,archive3"` (if you don't have your own pubnet history archive, you can use one of SDF's archives, for example `https://history.stellar.org/prd/core-live/core_live_001`)
* Horizon serves the endpoints `/paths` and `/order_book` from an in-memory graph, which is only available on ingesting instances. If some of the instances in your cluster are not configured to ingest, you can configure your proxy server to route those endpoints to the ingesting instances. This is beyond the scope of this document - consult the relevant documentation for your proxy server. A better solution for this will be released in the next Horizon version.

### New Ingestion System

The most substantial element of this release is a full rewrite of Horizon's ledger ingestion engine, which enables some key features:

* A set of important new endpoints (see below). Some of these were impossible under the previous ingestion architecture.
* An in-memory order book graph for rapid querying.
* The ability to run parallel ingestion over multiple Horizon hosts, improving service availability for production deployments.

The new engine resolves multiple issues that were present in the old system. For example:

* Horizon's coupling to Stellar-Core's database is dramatically reduced.
* Data inconsistency due to lag between endpoints is eliminated.
* Slow endpoints (path-finding for example) are now speedy.

Finally, the rearchitecting makes new reliability features possible. An example is the new internal state verifier, which guarantees consistency between the local Horizon state and the public history archives.

The [admin guide](https://github.com/stellar/go/blob/release-horizon-v0.25.0/services/horizon/internal/docs/admin.md) contains all the information needed to operate the new ingestion system.

### Added

- Add [/accounts](https://www.stellar.org/developers/horizon/reference/endpoints/accounts.html) endpoint, which allows filtering accounts that have a given signer or a trustline to an asset.
- Add [/offers](https://www.stellar.org/developers/horizon/reference/endpoints/offers.html) endpoint, which lists all offers on the network and allows filtering by seller account or by selling or buying asset.
- Add [/paths/strict-send](https://www.stellar.org/developers/horizon/reference/endpoints/path-finding-strict-send.html) endpoint, which enables discovery of optimal "strict send" paths between assets.
- Add [/paths/strict-receive](https://www.stellar.org/developers/horizon/reference/endpoints/path-finding-strict-receive.html) endpoint, which enables discovery of optimal "strict receive" paths between assets.
- Add the fields `max_fee` and `fee_charged` to [/fee_stats](https://www.stellar.org/developers/horizon/reference/endpoints/fee-stats.html).

### Breaking changes

### Changed

- Change multiple operation types to their canonical names for [operation resources](https://www.stellar.org/developers/horizon/reference/resources/operation.html) ([#2134](https://github.com/stellar/go/pull/2134)).
- Change the type of the following fields from `number` to `string`:

    - Attribute `offer_id` in [manage buy offer](https://www.stellar.org/developers/horizon/reference/resources/operation.html#manage-buy-offer) and [manage sell offer](https://www.stellar.org/developers/horizon/reference/resources/operation.html#manage-sell-offer) operations.
    - Attribute `offer_id` in `Trade` [effect](https://www.stellar.org/developers/horizon/reference/resources/effect.html#trading-effects).
    - Attribute `id` in [Offer](https://www.stellar.org/developers/horizon/reference/resources/offer.html) resource.
    - Attribute `timestamp` and `trade_count` in [Trade Aggregation](https://www.stellar.org/developers/horizon/reference/resources/trade_aggregation.html) resource.

    See [#1609](https://github.com/stellar/go/issues/1609), [#1909](https://github.com/stellar/go/pull/1909) and [#1912](https://github.com/stellar/go/issues/1912) for more details.

### Removed

- `/metrics` endpoint is no longer part of the public API. It is now served on `ADMIN_PORT/metrics`. `ADMIN_PORT` can be set using env variable or `--admin-port` CLI param.
- Remove the following fields from [/fee_stats](https://www.stellar.org/developers/horizon/reference/endpoints/fee-stats.html):

    - `min_accepted_fee`
    - `mode_accepted_fee`
    - `p10_accepted_fee`
    - `p20_accepted_fee`
    - `p30_accepted_fee`
    - `p40_accepted_fee`
    - `p50_accepted_fee`
    - `p60_accepted_fee`
    - `p70_accepted_fee`
    - `p80_accepted_fee`
    - `p90_accepted_fee`
    - `p95_accepted_fee`
    - `p99_accepted_fee`

- Remove `fee_paid` field from [Transaction resource](https://www.stellar.org/developers/horizon/reference/resources/transaction.html) (Use `fee_charged` and `max_fee` fields instead - see [#1372](https://github.com/stellar/go/issues/1372)).

## v0.24.1

* Add cache to improve performance of experimental ingestion system (#[2004](https://github.com/stellar/go/pull/2004)).
* Fix experimental ingestion bug where ledger changes were not applied in the correct order (#[2050](https://github.com/stellar/go/pull/2050)).
* Fix experimental ingestion bug where unique constraint errors are incurred when the ingestion system has to reingest state from history archive checkpoints (#[2055](https://github.com/stellar/go/pull/2055)).
* Fix experimental ingestion bug where a race condition during shutdown leads to a crash (#[2058](https://github.com/stellar/go/pull/2058)).

## v0.24.0

* Add `fee_charged` and `max_fee` objects to `/fee_stats` endpoint ([#1964](https://github.com/stellar/go/pull/1964)).
* Experimental ledger header ingestion processor ([#1949](https://github.com/stellar/go/pull/1949)).
* Improved performance of asset stats processor ([#1987](https://github.com/stellar/go/pull/1987)).
* Provide mechanism for retrying XDR stream errors ([#1899](https://github.com/stellar/go/pull/1899)).
* Emit error level log after 3 failed attempts to validate state ([#1918](https://github.com/stellar/go/pull/1918)).
* Fixed out of bounds error in ledger backend reader ([#1914](https://github.com/stellar/go/pull/1914)).
* Fixed out of bounds error in URL params handler ([#1973](https://github.com/stellar/go/pull/1973)).
* Rename `OperationFeeStats` to `FeeStats` ([#1952](https://github.com/stellar/go/pull/1952)).
* All DB queries are now cancelled when request is cancelled/timeout. ([#1950](https://github.com/stellar/go/pull/1950)).
* Fixed multiple issues connected to graceful shutdown of Horizon.

### Scheduled Breaking Changes

* All `*_accepted_fee` fields in `/fee_stats` endpoint are deprecated. Fields will be removed in Horizon 0.25.0.

Previously scheduled breaking changes reminders:

* The following operation type names have been deprecated: `path_payment`, `manage_offer` and `create_passive_offer`. The names will be changed to: `path_payment_strict_receive`, `manage_sell_offer` and `create_passive_sell_offer` in 0.25.0. This has been previously scheduled for 0.22.0 release.
* `fee_paid` field on Transaction resource has been deprecated and will be removed in 0.25.0 (previously scheduled for 0.22.0). Please use new fields added in 0.18.0: `max_fee` that defines the maximum fee the source account is willing to pay and `fee_charged` that defines the fee that was actually paid for a transaction. See [CAP-0005](https://github.com/stellar/stellar-protocol/blob/master/core/cap-0005.md) for more information.
* The type for the following attributes will be changed from `int64` to `string` in 0.25.0 (previously scheduled for 0.22.0):
  - Attribute `offer_id` in [manage buy offer](https://www.stellar.org/developers/horizon/reference/resources/operation.html#manage-buy-offer) and [manage sell offer](https://www.stellar.org/developers/horizon/reference/resources/operation.html#manage-sell-offer) operations.
  - Attribute `offer_id` in `Trade` effect.
  - Attribute `id` in [Offer](https://www.stellar.org/developers/horizon/reference/resources/offer.html) resource.
  - Attribute `timestamp` and `trade_count` in [Trade Aggregation](https://www.stellar.org/developers/horizon/reference/resources/trade_aggregation.html) resource.

Check [Beta Testing New Ingestion System](https://github.com/stellar/go/blob/master/services/horizon/internal/expingest/BETA_TESTING.md) if you want to test the new ingestion system.

## v0.23.1

* Add `ReadTimeout` to Horizon HTTP server configuration to fix potential DoS vector.

## v0.23.0

* New features in experimental ingestion (to enable: set `--enable-experimental-ingestion` CLI param or `ENABLE_EXPERIMENTAL_INGESTION=true` env variable):
  * All state-related endpoints (i.e. ledger entries) are now served from Horizon DB (except `/account/{account_id}`)

  * `/order_book` offers data is served from in-memory store ([#1761](https://github.com/stellar/go/pull/1761))

  * Add `Latest-Ledger` header with the sequence number of the most recent ledger processed by the experimental ingestion system. Endpoints built on the experimental ingestion system will always respond with data which is consistent with the ledger in `Latest-Ledger` ([#1830](https://github.com/stellar/go/pull/1830))

  * Add experimental support for filtering accounts who are trustees to an asset via `/accounts`. Example:\
  `/accounts?asset=COP:GC2GFGZ5CZCFCDJSQF3YYEAYBOS3ZREXJSPU7LUJ7JU3LP3BQNHY7YKS`\
  returns all accounts who have a trustline to the asset `COP` issued by account `GC2GFG...` ([#1835](https://github.com/stellar/go/pull/1835))

  * Experimental "Accounts For Signers" end-point now returns a full account resource ([#1876](https://github.com/stellar/go/issues/1875))
* Prevent "`multiple response.WriteHeader calls`" errors when streaming ([#1870](https://github.com/stellar/go/issues/1870))
* Fix an interpolation bug in `/fee_stats` ([#1857](https://github.com/stellar/go/pull/1857))
* Fix a bug in `/paths/strict-send` where occasionally bad paths were returned ([#1863](https://github.com/stellar/go/pull/1863))

## v0.22.2

* Fixes a bug in accounts for signer ingestion processor.

## v0.22.1

* Fixes a bug in path payment ingestion code.

## v0.22.0

* Adds support for Stellar Protocol v12.

### Scheduled Breaking Changes

* The following operation type names have been deprecated: `path_payment`, `manage_offer` and `create_passive_offer`. The names will be changed to: `path_payment_strict_receive`, `manage_sell_offer` and `create_passive_sell_offer` in 0.25.0. This has been previously scheduled for 0.22.0 release.
* `fee_paid` field on Transaction resource has been deprecated and will be removed in 0.23.0 (previously scheduled for 0.22.0). Please use new fields added in 0.18.0: `max_fee` that defines the maximum fee the source account is willing to pay and `fee_charged` that defines the fee that was actually paid for a transaction. See [CAP-0005](https://github.com/stellar/stellar-protocol/blob/master/core/cap-0005.md) for more information.
* The type for the following attributes will be changed from `int64` to `string` in 0.23.0 (previously scheduled for 0.22.0):
  - Attribute `offer_id` in [manage buy offer](https://www.stellar.org/developers/horizon/reference/resources/operation.html#manage-buy-offer) and [manage sell offer](https://www.stellar.org/developers/horizon/reference/resources/operation.html#manage-sell-offer) operations.
  - Attribute `offer_id` in `Trade` effect.
  - Attribute `id` in [Offer](https://www.stellar.org/developers/horizon/reference/resources/offer.html) resource.
  - Attribute `timestamp` and `trade_count` in [Trade Aggregation](https://www.stellar.org/developers/horizon/reference/resources/trade_aggregation.html) resource.

## v0.21.1

* Fixes a bug in initial schema migration file.

## v0.21.0

### Database migration notes

This version adds a new index on a table used by experimental ingestion system. If it has not been enabled, migration will be instant. If you migrate from a previous version with experimental ingestion system enabled database migration can take a couple minutes.

### Changes

* `/paths/strict-send` can now accept a `destination_account` parameter. If `destination_account` is provided then the endpoint will return all payment paths which terminate with an asset held by `destination_account`. Note that the endpoint will accept `destination_account` or `destination_assets` but not both. `destination_assets` is a comma separated list of assets encoded as `native` or `code:issuer`.
* `/paths/strict-receive` can now accept a `source_assets` parameter instead of `source_account` parameter. If `source_assets` is provided the endpoint will return all payment paths originating from an asset in `source_assets`. Note that the endpoint will accept `source_account` or `source_assets` but not both. `source_assets` is a comma separated list of assets encoded as `native` or `code:issuer`.
* Add experimental support for `/offers`. To enable it, set `--enable-experimental-ingestion` CLI param or `ENABLE_EXPERIMENTAL_INGESTION=true` env variable.
* When experimental ingestion is enabled a state verification routine is started every 64 ledgers to ensure a local state is the same as in history buckets. This can be disabled by setting `--ingest-disable-state-verification` CLI param or `INGEST-DISABLE-STATE-VERIFICATION` env variable.
* Add flag to apply pending migrations before running horizon. If there are pending migrations, previously you needed to run `horizon db migrate up` before running `horizon`. Those two steps can be combined into one with the `--apply-migrations` flag (`APPLY_MIGRATIONS` env variable).
* Improved the speed of state ingestion in experimental ingestion system.
* Fixed a bug in "Signers for Account" (experimental) transaction meta ingesting code.
* Fixed performance issue in Effects related endpoints.
* Fixed DoS vector in Go HTTP/2 implementation.
* Dropped support for Go 1.10, 1.11.

Check [Beta Testing New Ingestion System](https://github.com/stellar/go/blob/master/services/horizon/internal/expingest/BETA_TESTING.md) if you want to test new ingestion system.

## v0.20.1

* Add `--ingest-state-reader-temp-set` flag (`INGEST_STATE_READER_TEMP_SET` env variable) which defines the storage type used for temporary objects during state ingestion in the new ingestion system. The possible options are: `memory` (requires ~1.5GB RAM, fast) and `postgres` (stores data in temporary table in Postgres, less RAM but slower).

Check [Beta Testing New Ingestion System](https://github.com/stellar/go/blob/master/services/horizon/internal/expingest/BETA_TESTING.md) if you want to test new ingestion system.

## v0.20.0

If you want to use experimental ingestion skip this version and use v0.20.1 instead. v0.20.0 has a performance issue.

### Changes

* Experimental ingestion system is now run concurrently on all Horizon servers (with feature flag set - see below). This improves ingestion availability.
* Add experimental path finding endpoints which use an in memory order book for improved performance. To enable the endpoints set `--enable-experimental-ingestion` CLI param or `ENABLE_EXPERIMENTAL_INGESTION=true` env variable. Note that the `enable-experimental-ingestion` flag enables both the new path finding endpoints and the accounts for signer endpoint. There are two path finding endpoints. `/paths/strict-send` returns payment paths where both the source and destination assets are fixed. This endpoint is able to answer questions like: "Get me the most EUR possible for my 10 USD." `/paths/strict-receive` is the other endpoint which is an alias to the existing `/paths` endpoint.
* `--enable-accounts-for-signer` CLI param or `ENABLE_ACCOUNTS_FOR_SIGNER=true` env variable are merged with `--enable-experimental-ingestion` CLI param or `ENABLE_EXPERIMENTAL_INGESTION=true` env variable.
* Add experimental get offers by id endpoint`/offers/{id}` which uses the new ingestion system to fill up the offers table. To enable it, set `--enable-experimental-ingestion` CLI param or `ENABLE_EXPERIMENTAL_INGESTION=true` env variable.

Check [Beta Testing New Ingestion System](https://github.com/stellar/go/blob/master/services/horizon/internal/expingest/BETA_TESTING.md) if you want to test new ingestion system.

### Scheduled Breaking Changes

* `fee_paid` field on Transaction resource has been deprecated and will be removed in 0.22.0. Please use new fields added in 0.18.0: `max_fee` that defines the maximum fee the source account is willing to pay and `fee_charged` that defines the fee that was actually paid for a transaction. See [CAP-0005](https://github.com/stellar/stellar-protocol/blob/master/core/cap-0005.md) for more information. This change has been previously scheduled for 0.19.0 release.
* The following operation type names have been deprecated: `manage_offer` and `create_passive_offer`. The names will be changed to: `manage_sell_offer` and `create_passive_offer` in 0.22.0. This has been previously scheduled for 0.19.0 release.
* The type for the following attributes will be changed from `int64` to `string` in 0.22.0:
  - Attribute `offer_id` in [manage buy offer](https://www.stellar.org/developers/horizon/reference/resources/operation.html#manage-buy-offer) and [manage sell offer](https://www.stellar.org/developers/horizon/reference/resources/operation.html#manage-sell-offer) operations.
  - Attribute `offer_id` in `Trade` effect.
  - Attribute `id` in [Offer](https://www.stellar.org/developers/horizon/reference/resources/offer.html) resource.
  - Attribute `timestamp` and `trade_count` in [Trade Aggregation](https://www.stellar.org/developers/horizon/reference/resources/trade_aggregation.html) resource.

If you are an SDK maintainer, update your code to prepare for this change.

## v0.19.0

* Add `join` parameter to operations and payments endpoints. Currently, the only valid value for the parameter is `transactions`. If `join=transactions` is included in a request then the response will include a `transaction` field for each operation in the response.
* Add experimental "Accounts For Signers" endpoint. To enable it set `--enable-accounts-for-signer` CLI param or `ENABLE_ACCOUNTS_FOR_SIGNER=true` env variable. Additionally new feature requires links to history archive: CLI: `--history-archive-urls="archive1,archive2,archive3"`, env variable: `HISTORY_ARCHIVE_URLS="archive1,archive2,archive3"`. This will expose `/accounts` endpoint. This requires around 4GB of RAM for initial state ingestion.

Check [Beta Testing New Ingestion System](https://github.com/stellar/go/blob/master/services/horizon/internal/expingest/BETA_TESTING.md) if you want to test new ingestion system.

## v0.18.1

* Fixed `/fee_stats` to correctly calculate ledger capacity in protocol v11.
* Fixed `horizon db clean` command to truncate all tables.

## v0.18.0

### Breaking changes

* Horizon requires Postgres 9.5+.
* Removed `paging_token` field from `/accounts/{id}` endpoint.
* Removed `/operation_fee_stats` endpoint. Please use `/fee_stats`.

### Deprecations

* `fee_paid` field on Transaction resource has been deprecated and will be removed in 0.19.0. Two new fields have been added: `max_fee` that defines the maximum fee the source account is willing to pay and `fee_charged` that defines the fee that was actually paid for a transaction. See [CAP-0005](https://github.com/stellar/stellar-protocol/blob/master/core/cap-0005.md) for more information.
* The following operation type names have been deprecated: `manage_offer` and `create_passive_offer`. The names will be changed to: `manage_sell_offer` and `create_passive_offer` in 0.19.0.

### Changes

* The following new config parameters were added. When old `max-db-connections` config parameter is set, it has a priority over the the new params. Run `horizon help` for more information.
  * `horizon-db-max-open-connections`,
  * `horizon-db-max-idle-connections`,
  * `core-db-max-open-connections`,
  * `core-db-max-idle-connections`.
* Fixed `fee_paid` value in Transaction resource (#1358).
* Fix "int64: value out of range" errors in trade aggregations (#1319).
* Improved `horizon db reingest range` command.

## v0.17.6 - 2019-04-29

* Fixed a bug in `/order_book` when sum of amounts at a single price level exceeds `int64_max` (#1037).
* Fixed a bug generating `ERROR` level log entries for bad requests (#1186).

## v0.17.5 - 2019-04-24

* Support for stellar-core [v11.0.0](https://github.com/stellar/stellar-core/releases/tag/v11.0.0).
* Display trustline authorization state in the balances list.
* Improved actions code.
* Improved `horizon db reingest` command handling code.
* Tracking app name and version that connects to Horizon (`X-App-Name`, `X-App-Version`).

## v0.17.4 - 2019-03-14

* Support for Stellar-Core 10.3.0 (new database schema v9).
* Fix a bug in `horizon db reingest` command (no log output).
* Multiple code improvements.

## v0.17.3 - 2019-03-01

* Fix a bug in `txsub` package that caused returning invalid status when resubmitting old transactions (#969).

## v0.17.2 - 2019-02-28

* Critical fix bug

## v0.17.1 - 2019-02-28

### Changes

* Fixes high severity error in ingestion system.
* Account detail endpoint (`/accounts/{id}`) includes `last_modified_ledger` field for account and for each non-native asset balance.

## v0.17.0 - 2019-02-26

### Upgrade notes

This release introduces ingestion of failed transactions. This feature is turned off by default. To turn it on set environment variable: `INGEST_FAILED_TRANSACTIONS=true` or CLI param: `--ingest-failed-transactions=true`. Please note that ingesting failed transactions can double DB space requirements (especially important for full history deployments).

### Database migration notes

Previous versions work fine with new schema so you can migrate (`horizon db migrate up` using new binary) database without stopping the Horizon process. To reingest ledgers run `horizon db reingest` using Horizon 0.17.0 binary. You can take advantage of the new `horizon db reingest range` for parallel reingestion.

### Deprecations

* `/operation_fee_stats` is deprecated in favour of `/fee_stats`. Will be removed in v0.18.0.

### Breaking changes

* Fields removed in this version:
  * Root > `protocol_version`, use `current_protocol_version` and `core_supported_protocol_version`.
  * Ledger > `transaction_count`, use `successful_transaction_count` and `failed_transaction_count`.
  * Signer > `public_key`, use `key`.
* This Horizon version no longer supports Core <10.0.0. Horizon can still ingest version <10 ledgers.
* Error event name during streaming changed to `error` to follow W3C specification.

### Changes

* Added ingestion of failed transactions (see Upgrade notes). Use `include_failed=true` GET parameter to display failed transactions and operations in collection endpoints.
* `/fee_stats` endpoint has been extended with fee percentiles and ledger capacity usage. Both are useful in transaction fee estimations.
* Fixed a bug causing slice bounds out of range at `/account/{id}/offers` endpoint during streaming.
* Added `horizon db reingest range X Y` that reingests ledgers between X and Y sequence number (closed intervals).
* Many code improvements.

## v0.16.0 - 2019-02-04

### Upgrade notes

* Ledger > Admins need to reingest old ledgers because we introduced `successful_transaction_count` and `failed_transaction_count`.

### Database migration notes

Previous versions work fine with Horizon 0.16.0 schema so you can migrate (`horizon db migrate up`) database without stopping the Horizon process. To reingest ledgers run `horizon db reingest` using Horizon 0.16.0 binary.

### Deprecations

* Root > `protocol_version` will be removed in v0.17.0. It is replaced by `current_protocol_version` and `core_supported_protocol_version`.
* Ledger > `transaction_count` will be removed in v0.17.0.
* Signer > `public_key` will be removed in v0.17.0.

### Changes

* Improved `horizon db migrate` script. It will now either success or show a detailed message regarding why it failed.
* Fixed effects ingestion of circular payments.
* Improved account query performances for payments and operations.
* Added `successful_transaction_count` and `failed_transaction_count` to `ledger` resource.
* Fixed the wrong protocol version displayed in `root` resource by adding `current_protocol_version` and `core_supported_protocol_version`.
* Improved streaming for single objects. It won't send an event back if the current event is the same as the last event sent.
* Fixed ingesting effects of empty trades. Empty trades will be ignored during ingestion.

## v0.15.4 - 2019-01-17

* Fixed multiple issues in transaction submission subsystem.
* Support for client fingerprint headers.
* Fixed parameter checking in `horizon db backfill` command.

## v0.15.3 - 2019-01-07

* Fixed a bug in Horizon DB reaping code.
* Fixed query checking code that generated `ERROR`-level log entries for invalid input.

## v0.15.2 - 2018-12-13

* Added `horizon db init-asset-stats` command to initialize `asset_stats` table. This command should be run once before starting ingestion if asset stats are enabled (`ENABLE_ASSET_STATS=true`).
* Fixed `asset_stats` table to support longer `home_domain`s.
* Fixed slow trades DB query.

## v0.15.1 - 2018-11-09

* Fixed memory leak in SSE stream code.

## v0.15.0 - 2018-11-06

DB migrations add a new fields and indexes on `history_trades` table. This is a very large table in `CATCHUP_COMPLETE` deployments so migration may take a long time (depending on your DB hardware). Please test the migrations execution time on the copy of your production DB first.

This release contains several bug fixes and improvements:

* New `/operation_fee_stats` endpoint includes fee stats for the last 5 ledgers.
* ["Trades"](https://www.stellar.org/developers/horizon/reference/endpoints/trades.html) endpoint can now be streamed.
* In ["Trade Aggregations"](https://www.stellar.org/developers/horizon/reference/endpoints/trade_aggregations.html) endpoint, `offset` parameter has been added.
* Path finding bugs have been fixed and the algorithm has been improved. Check [#719](https://github.com/stellar/go/pull/719) for more information.
* Connections (including streams) are closed after timeout defined using `--connection-timeout` CLI param or `CONNECTION_TIMEOUT` environment variable. If Horizon is behind a load balancer with idle timeout set, it is recommended to set this to a value equal a few seconds less than idle timeout so streams can be properly closed by Horizon.
* Streams have been improved to check for updates every `--sse-update-frequency` CLI param or `SSE_UPDATE_FREQUENCY` environment variable seconds. If a new ledger has been closed in this period, new events will be sent to a stream. Previously streams checked for new events every 1 second, even when there were no new ledgers.
* Rate limiting algorithm has been changed to [GCRA](https://brandur.org/rate-limiting#gcra).
* Rate limiting in streams has been changed to be more fair. Now 1 *credit* has to be *paid* every time there's a new ledger instead of per request.
* Rate limiting can be disabled completely by setting `--per-hour-rate-limit=0` CLI param or `PER_HOUR_RATE_LIMIT=0` environment variable.
* Account flags now display `auth_immutable` value.
* Logs can be sent to a file. Destination file can be set using an environment variable (`LOG_FILE={file}`) or CLI parameter (`--log-file={file}`).

### Breaking changes

* Assets stats are disabled by default. This can be changed using an environment variable (`ENABLE_ASSET_STATS=true`) or CLI parameter (`--enable-asset-stats=true`). Please note that it has a negative impact on a DB and ingestion time.
* In ["Offers for Account"](https://www.stellar.org/developers/horizon/reference/endpoints/offers-for-account.html), `last_modified_time` field  endpoint can be `null` when ledger data is not available (has not been ingested yet).
* ["Trades for Offer"](https://www.stellar.org/developers/horizon/reference/endpoints/trades-for-offer.html) endpoint will query for trades that match the given offer on either side of trades, rather than just the "sell" offer. Offer IDs are now [synthetic](https://www.stellar.org/developers/horizon/reference/resources/trade.html#synthetic-offer-ids). You have to reingest history to update offer IDs.

### Other bug fixes

* `horizon db backfill` command has been fixed.
* Fixed `remoteAddrIP` function to support IPv6.
* Fixed `route` field in the logs when the request is rate limited.

## v0.14.2 - 2018-09-27

### Bug fixes

* Fixed and improved `txsub` package (#695). This should resolve many issues connected to `Timeout` responses.
* Improve stream error reporting (#680).
* Checking `ingest.Cursor` errors in `Session` (#679).
* Added account ID validation in `/account/{id}` endpoints (#684).

## v0.14.1 - 2018-09-19

This release contains several bug fixes:

* Assets stats can cause high CPU usage on stellar-core DB. If this slows down the database it's now possible to turn off this feature by setting `DISABLE_ASSET_STATS` feature flag. This can be set as environment variable (`DISABLE_ASSET_STATS=true`) or CLI parameter (`--disable-asset-stats=true`).
* Sometimes `/accounts/{id}/offers` returns `500 Internal Server Error` response when ledger data is not available yet (for new ledgers) or no longer available (`CATCHUP_RECENT` deployments). It's possible to set `ALLOW_EMPTY_LEDGER_DATA_RESPONSES` feature flag as environment variable (`ALLOW_EMPTY_LEDGER_DATA_RESPONSES=true`) or CLI parameter (`--allow-empty-ledger-data-responses=true`). With the flag set to `true` "Offers for Account" endpoint will return `null` in `last_modified_time` field when ledger data is not available, instead of `500 Internal Server Error` error.

### Bug fixes

* Feature flag to disable asset stats (#668).
* Feature flag to allow null ledger data in responses (#672).
* Fix empty memo field in JSON when memo_type is text (#635).
* Improved logging: some bad requests no longer generate `ERROR` level log entries (#654).
* `/friendbot` endpoint is available only when `FriendbotURL` is set in the config.

## v0.14.0 - 2018-09-06

### Breaking changes

* Offer resource `last_modified` field removed (see Bug Fixes section).
* Trade aggregations endpoint accepts only specific time ranges now (1/5/15 minutes, 1 hour, 1 day, 1 week).
* Horizon sends `Cache-Control: no-cache, no-store, max-age=0` HTTP header for all responses.

### Deprecations

* Account > Signers collection `public_key` field is deprecated, replaced by `key`.

### Changes

* Protocol V10 features:
  * New `bump_sequence` operation (as in [CAP-0001](https://github.com/stellar/stellar-protocol/blob/master/core/cap-0001.md)).
    * New [`bump_sequence`](https://www.stellar.org/developers/horizon/reference/resources/operation.html#bump-sequence) operation.
    * New `sequence_bumped` effect.
    * Please check [CAP-0001](https://github.com/stellar/stellar-protocol/blob/master/core/cap-0001.md) for new error codes for transaction submission.
  * Offer liabilities (as in [CAP-0003](https://github.com/stellar/stellar-protocol/blob/master/core/cap-0003.md)):
    * `/accounts/{id}` resources contain new fields: `buying_liabilities` and `selling_liabilities` for each entry in `balances`.
    * Please check [CAP-0003](https://github.com/stellar/stellar-protocol/blob/master/core/cap-0003.md) for new error codes for transaction submission.
* Added `source_amount` field to `path_payment` operations.
* Added `account_credited` and `account_debited` effects for `path_payment` operations.
* Friendbot link in Root endpoint is empty if not set in configuration.
* Improved `ingest` package logging.
* Improved HTTP logging (`forwarded_ip`, `route` fields, `duration` is always in seconds).
* `LOGGLY_HOST` env variable has been replaced with `LOGGLY_TAG` and is adding a tag to every log event.
* Dropped support for Go 1.8.

### Bug fixes

* New fields in Offer resource: `last_modified_ledger` and `last_modified_time`, replace buggy `last_modified` (#478).
* Fixed pagination in Trades for account endpoint (#486).
* Fixed a synchronization issue in `ingest` package (#603).
* Fixed Order Book resource links in Root endpoint.
* Fixed streaming in Offers for Account endpoint.

## v0.13.3 - 2018-08-23

### Bug fixes

* Fixed large amounts rendering in `/assets`.

## v0.13.2 - 2018-08-13

### Bug fixes

* Fixed a bug in `amount` and `price` packages triggering long calculations.

## v0.13.1 - 2018-07-26

### Bug fixes

* Fixed a conversion bug when `timebounds.max_time` is set to `INT64_MAX`.

## v0.13.0 - 2018-06-06

### Breaking changes

- `amount` field in `/assets` is now a String (to support Stellar amounts larger than `int64`).

### Changes

- Effect resource contains a new `created_at` field.
- Horizon responses are compressed.
- Ingestion errors have been improved.
- `horizon rebase` command was improved.

### Bug fixes

- Horizon now returns `400 Bad Request` for negative `cursor` values.

**Upgrade notes**

DB migrations add a new indexes on `history_trades`. This is very large table so migration may take a long time (depending on your DB hardware). Please test the migrations execution time on the copy of your production DB first.

## v0.12.3 - 2017-03-20

### Bug fixes

- Fix a service stutter caused by excessive `info` commands being issued from the root endpoint.


## v0.12.2 - 2017-03-14

This release is a bug fix release for v0.12.1 and v0.12.2.  *Please see the upgrade notes below if you did not already migrate your db for v0.12.0*

### Changes

- Remove strict validation on the `resolution` parameter for trade aggregations endpoint.  We will add this feature back in to the next major release.


## v0.12.1 - 2017-03-13

This release is a bug fix release for v0.12.0.  *Please see the upgrade notes below if you did not already migrate your db for v0.12.0*

### Bug fixes

- Fixed an issue caused by un-migrated trade rows. (https://github.com/stellar/go/issues/357)
- Command line flags are now useable for subcommands of horizon.


## v0.12.0 - 2017-03-08

Big release this time for horizon:  We've made a number of breaking changes since v0.11.0 and have revised both our database schema as well as our data ingestion system.  We recommend that you take a backup of your horizon database prior to upgrading, just in case.

### Upgrade Notes

Since this release changes both the schema and the data ingestion system, we recommend the following upgrade path to minimize downtime:

1. Upgrade horizon binaries, but do not restart the service
2. Run `horizon db migrate up` to migrate the db schema
3. Run `horizon db reingest` in a background session to begin the data reingestion process
4. Restart horizon

### Added

- Operation and payment resources were changed to add `transaction_hash` and `created_at` properties.
- The ledger resource was changed to add a `header_xdr` property.  Existing horizon installations should re-ingest all ledgers to populate the history database tables with the data.  In future versions of horizon we will disallow null values in this column.  Going forward, this change reduces the coupling of horizon to stellar-core, ensuring that horizon can re-import history even when the data is no longer stored within stellar-core's database.
- All Assets endpoint (`/assets`) that returns a list of all the assets in the system along with some stats per asset. The filters allow you to narrow down to any specific asset of interest.
- Trade Aggregations endpoint (`/trade_aggregations`) allow for efficient gathering of historical trade data. This is done by dividing a given time range into segments and aggregate statistics, for a given asset pair (`base`, `counter`) over each of these segments.

### Bug fixes

- Ingestion performance and stability has been improved.
- Changes to an account's inflation destination no longer produce erroneous "signer_updated" effects. (https://github.com/stellar/horizon/issues/390)


### Changed

- BREAKING CHANGE: The `base_fee` property of the ledger resource has been renamed to `base_fee_in_stroops`
- BREAKING CHANGE: The `base_reserve` property of the ledger resource has been renamed to `base_reserve_in_stroops` and is now expressed in stroops (rather than lumens) and as a JSON number.
- BREAKING CHANGE: The "Orderbook Trades" (`/orderbook/trades`) endpoint has been removed and replaced by the "All Trades" (`/trades`) endpoint.
- BREAKING CHANGE: The Trade resource has been modified to generalize assets as (`base`, `counter`) pairs, rather than the previous (`sold`,`bought`) pairs.
- Full reingestion (i.e. running `horizon db reingest`) now runs in reverse chronological order.

### Removed

- BREAKING CHANGE: Friendbot has been extracted to an external microservice.


## [v0.11.0] - 2017-08-15

### Bug fixes

- The ingestion system can now properly import envelopes that contain signatures that are zero-length strings.
- BREAKING CHANGE: specifying a `limit` of `0` now triggers an error instead of interpreting the value to mean "use the default limit".
- Requests that ask for more records than the maximum page size now trigger a bad request error, instead of an internal server error.
- Upstream bug fixes to xdr decoding from `github.com/stellar/go`.

### Changed

- BREAKING CHANGE: The payments endpoint now includes `account_merge` operations in the response.
- "Finished Request" log lines now include additional fields: `streaming`, `path`, `ip`, and `host`.
- Responses now include a `Content-Disposition: inline` header.


## [v0.10.1] - 2017-03-29

### Fixed
- Ingestion was fixed to protect against text memos that contain null bytes.  While memos with null bytes are legal in stellar-core, PostgreSQL does not support such values in string columns.  Horizon now strips those null bytes to fix the issue.

## [v0.10.0] - 2017-03-20

This is a fix release for v0.9.0 and v0.9.1


### Added
- Added `horizon db clear` helper command to clear previously ingested history.

### Fixed

- Embedded sql files for the database schema have been fixed agsain to be compatible with postgres 9.5. The configuration setting `row_security` has been removed from the dumped files.

## [v0.9.1] - 2017-03-20

### Fixed

- Embedded sql files for the database schema have been fixed to be compatible with postgres 9.5. The configuration setting `idle_in_transaction_session_timeout` has been removed from the dumped files.

## [v0.9.0] - 2017-03-20

This release was retracted due to a bug discovered after release.

### Added
- Horizon now exposes the stellar network protocol in several places:  It shows the currently reported protocol version (as returned by the stellar-core `info` command) on the root endpoint, and it reports the protocol version of each ledger resource.
- Trade resources now include a `created_at` timestamp.

### Fixed

- BREAKING CHANGE: The reingestion process has been updated.  Prior versions of horizon would enter a failed state when a gap between the imported history and the stellar-core database formed or when a previously imported ledger was no longer found in the stellar-core database.  This usually occurs when running stellar-core with the `CATCHUP_RECENT` config option.  With these changed, horizon will automatically trim "abandonded" ledgers: ledgers that are older than the core elder ledger.


## [v0.8.0] - 2017-02-07

### Added

- account signer resources now contain a type specifying the type of the signer: `ed25519_public_key`, `sha256_hash`, and `preauth_tx` are the present values used for the respective signer types.

### Changed

- The `public_key` field on signer effects and an account's signer summary has been renamed to `key` to reflect that new signer types are not necessarily specifying a public key anymore.

### Deprecated

- The `public_key` field on account signers and signer effects are deprecated

## [v0.7.1] - 2017-01-12

### Bug fixes

- Trade resources now include "bought_amount" and "sold_amount" fields when being viewed through the "Orderbook Trades" endpoint.
- Fixes #322: orderbook summaries with over 20 bids now return the correct price levels, starting with the closest to the spread.

## [v0.7.0] - 2017-01-10

### Added

- The account resource now includes links to the account's trades and data values.

### Bug fixes

- Fixes paging_token attribute of account resource
- Fixes race conditions in friendbot
- Fixes #202: Add price and price_r to "manage_offer" operation resources
- Fixes #318: order books for the native currency now filters correctly.

## [v0.6.2] - 2016-08-18

### Bug fixes

- Fixes streaming (SSE) requests, which were broken in v0.6.0

## [v0.6.1] - 2016-07-26

### Bug fixes

- Fixed an issue where accounts were not being properly returned when the  history database had no record of the account.


## [v0.6.0] - 2016-07-20

This release contains the initial implementation of the "Abridged History System".  It allows a horizon system to be operated without complete knowledge of the ledger's history.  With this release, horizon will start ingesting data from the earliest point known to the connected stellar-core instance, rather than ledger 1 as it behaved previously.  See the admin guide section titled "Ingesting stellar-core data" for more details.

### Added

- *Elder* ledgers have been introduced:  An elder ledger is the oldest ledger known to a db.  For example, the `core_elder_ledger` attribute on the root endpoint refers to the oldest known ledger stored in the connected stellar-core database.
- Added the `history-retention-count` command line flag, used to specify the amount of historical data to keep in the history db.  This is expressed as a number of ledgers, for example a value of `362880` would retain roughly 6 weeks of data given an average of 10 seconds per ledger.
- Added the `history-stale-threshold` command line flag to enable stale history protection.  See the admin guide for more info.
- Horizon now reports the last ledger ingested to stellar-core using the `setcursor` command.
- Requests for data that precede the recorded window of history stored by horizon will receive a `410 Gone` http response to allow software to differentiate from other "not found" situations.
- The new `db reap` command will manually trigger the deletion of unretained historical data
- A background process on the server now deletes unretained historical once per hour.

### Changed

- BREAKING: When making a streaming request, a normal error response will be returned if an error occurs prior to sending the first event.  Additionally, the initial http response and streaming preamble will not be sent until the first event is available.
- BREAKING: `horizon_latest_ledger` has renamed to `history_latest_ledger`
- Horizon no longer needs to begin the ingestion of historical data from ledger sequence 1.
- Rows in the `history_accounts` table are no longer identified using the "Total Order ID" that other historical records  use, but are rather using a simple auto-incremented id.

### Removed

- The `/accounts` endpoint, which lets a consumer page through the entire set of accounts in the ledger, has been removed.  The change from complete to an abridged history in horizon makes the endpoint mostly useless, and after consulting with the community we have decided to remove the endpoint.

## [v0.5.1] - 2016-04-28

### Added

  - ManageData operation data is now rendered in the various operation end points.

### Bug fixes

- Transaction memos that contain utf-8 are now properly rendered in browsers by properly setting the charset of the http response.

## [v0.5.0] - 2016-04-22

### Added

- BREAKING: Horizon can now import data from stellar-core without the aid of the horizon-importer project.  This process is now known as "ingestion", and is enabled by either setting the `INGEST` environment variable to "true" or specifying "--ingest" on the launch arguments for the horizon process.  Only one process should be running in this mode for any given horizon database.
- Add `horizon db init`, used to install the latest bundled schema for the horizon database.
- Add `horizon db reingest` command, used to update outdated or corrupt horizon database information.  Admins may now use `horizon db reingest outdated` to migrate any old data when updated horizon.
- Added `network_passphrase` field to root resource.
- Added `fee_meta_xdr` field to transaction resource.

### Bug fixes
- Corrected casing on the "offers" link of an account resource.

## [v0.4.0] - 2016-02-19

### Added

- Add `horizon db migrate [up|down|redo]` commands, used for installing schema migrations.  This work is in service of porting the horizon-importer project directly to horizon.
- Add support for TLS: specify `--tls-cert` and `--tls-key` to enable.
- Add support for HTTP/2.  To enable, use TLS.

### Removed

- BREAKING CHANGE: Removed support for building on go versions lower than 1.6

## [v0.3.0] - 2016-01-29

### Changes

- Fixed incorrect `source_amount` attribute on pathfinding responses.
- BREAKING CHANGE: Sequence numbers are now encoded as strings in JSON responses.
- Fixed broken link in the successful response to a posted transaction

## [v0.2.0] - 2015-12-01
### Changes

- BREAKING CHANGE: the `address` field of a signer in the account resource has been renamed to `public_key`.
- BREAKING CHANGE: the `address` on the account resource has been renamed to `account_id`.

## [v0.1.1] - 2015-12-01

### Added
- Github releases are created from tagged travis builds automatically

[v0.11.0]: https://github.com/stellar/horizon/compare/v0.10.1...v0.11.0
[v0.10.1]: https://github.com/stellar/horizon/compare/v0.10.0...v0.10.1
[v0.10.0]: https://github.com/stellar/horizon/compare/v0.9.1...v0.10.0
[v0.9.1]: https://github.com/stellar/horizon/compare/v0.9.0...v0.9.1
[v0.9.0]: https://github.com/stellar/horizon/compare/v0.8.0...v0.9.0
[v0.8.0]: https://github.com/stellar/horizon/compare/v0.7.1...v0.8.0
[v0.7.1]: https://github.com/stellar/horizon/compare/v0.7.0...v0.7.1
[v0.7.0]: https://github.com/stellar/horizon/compare/v0.6.2...v0.7.0
[v0.6.2]: https://github.com/stellar/horizon/compare/v0.6.1...v0.6.2
[v0.6.1]: https://github.com/stellar/horizon/compare/v0.6.0...v0.6.1
[v0.6.0]: https://github.com/stellar/horizon/compare/v0.5.1...v0.6.0
[v0.5.1]: https://github.com/stellar/horizon/compare/v0.5.0...v0.5.1
[v0.5.0]: https://github.com/stellar/horizon/compare/v0.4.0...v0.5.0
[v0.4.0]: https://github.com/stellar/horizon/compare/v0.3.0...v0.4.0
[v0.3.0]: https://github.com/stellar/horizon/compare/v0.2.0...v0.3.0
[v0.2.0]: https://github.com/stellar/horizon/compare/v0.1.1...v0.2.0
[v0.1.1]: https://github.com/stellar/horizon/compare/v0.1.0...v0.1.1<|MERGE_RESOLUTION|>--- conflicted
+++ resolved
@@ -3,15 +3,13 @@
 All notable changes to this project will be documented in this
 file. This project adheres to [Semantic Versioning](http://semver.org/).x
 
-<<<<<<< HEAD
+## Unreleased
+
+* The `service` field emitted in ingestion logs has been changed from `expingest` to `ingest`.
+
 ## v1.10.1
 
 * Bump max supported protocol version to 15.
-=======
-## Unreleased
-
-* The `service` field emitted in ingestion logs has been changed from `expingest` to `ingest`.
->>>>>>> 24465e0c
 
 ## v1.10.0
 
