--- conflicted
+++ resolved
@@ -3,18 +3,16 @@
 All notable changes to this project will be documented in this
 file. This project adheres to [Semantic Versioning](http://semver.org/).
 
-<<<<<<< HEAD
 ## v1.3.0
 
 * Add `last_modified_time` to account responses. `last_modified_time` is the
  closing time of the most recent ledger in which the account was modified.
 * Fix a memory leak in the code responsible for streaming [#2548](https://github.com/stellar/go/pull/2548).
 * Horizon encodes `fee_charged` and `max_fee` as strings when serializing transaction responses to JSON [#2555](https://github.com/stellar/go/pull/2555).
-=======
+
 ## v1.2.2
 
 * Fix bug which occurs when ingesting ledgers containing both fee bump and normal transactions.
->>>>>>> b6be38cf
 
 ## v1.2.1
 
