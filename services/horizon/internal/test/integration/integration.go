//lint:file-ignore U1001 Ignore all unused code, this is only used in tests.
package integration

import (
	"context"
	"fmt"
	"io/ioutil"
	"os"
	"os/exec"
	"os/signal"
	"path/filepath"
	"strconv"
	"strings"
	"sync"
	"syscall"
	"testing"
	"time"

	"github.com/2opremio/pretty"
	"github.com/creachadair/jrpc2"
	"github.com/creachadair/jrpc2/jhttp"
	"github.com/spf13/cobra"
	"github.com/stretchr/testify/assert"
	"github.com/stretchr/testify/require"

	sdk "github.com/stellar/go/clients/horizonclient"
	"github.com/stellar/go/clients/stellarcore"
	"github.com/stellar/go/ingest/ledgerbackend"
	"github.com/stellar/go/keypair"
	proto "github.com/stellar/go/protocols/horizon"
	horizon "github.com/stellar/go/services/horizon/internal"
	"github.com/stellar/go/services/horizon/internal/ingest"
	"github.com/stellar/go/support/db/dbtest"
	"github.com/stellar/go/support/errors"
	"github.com/stellar/go/txnbuild"
	"github.com/stellar/go/xdr"
)

const (
	StandaloneNetworkPassphrase = "Standalone Network ; February 2017"
	stellarCorePostgresPassword = "mysecretpassword"
	adminPort                   = 6060
	stellarCorePort             = 11626
	stellarCorePostgresPort     = 5641
	historyArchivePort          = 1570
	sorobanRPCPort              = 8080
)

var (
	HorizonInitErrStr       = "cannot initialize Horizon"
	RunWithCaptiveCore      = os.Getenv("HORIZON_INTEGRATION_TESTS_ENABLE_CAPTIVE_CORE") != ""
	RunWithSorobanRPC       = os.Getenv("HORIZON_INTEGRATION_TESTS_ENABLE_SOROBAN_RPC") != ""
	RunWithCaptiveCoreUseDB = os.Getenv("HORIZON_INTEGRATION_TESTS_CAPTIVE_CORE_USE_DB") != ""
)

type Config struct {
<<<<<<< HEAD
	ProtocolVersion       uint32
	EnableSorobanRPC      bool
	SkipContainerCreation bool
	CoreDockerImage       string
	SorobanRPCDockerImage string
=======
	ProtocolVersion           uint32
	SkipCoreContainerCreation bool
	CoreDockerImage           string
>>>>>>> 28605b26

	// Weird naming here because bools default to false, but we want to start
	// Horizon by default.
	SkipHorizonStart bool

	// If you want to override the default parameters passed to Horizon, you can
	// set this map accordingly. All of them are passed along as --k=v, but if
	// you pass an empty value, the parameter will be dropped. (Note that you
	// should exclude the prepending `--` from keys; this is for compatibility
	// with the constant names in flags.go)
	//
	// You can also control the environmental variables in a similar way, but
	// note that CLI args take precedence over envvars, so set the corresponding
	// CLI arg empty.
	HorizonWebParameters    map[string]string
	HorizonIngestParameters map[string]string
	HorizonEnvironment      map[string]string
}

type CaptiveConfig struct {
	binaryPath  string
	configPath  string
	storagePath string
	useDB       bool
}

type Test struct {
	t *testing.T

	composePath string

	config              Config
	coreConfig          CaptiveConfig
	horizonIngestConfig horizon.Config
	environment         *EnvironmentManager

	horizonClient      *sdk.Client
	horizonAdminClient *sdk.AdminClient
	coreClient         *stellarcore.Client

	webNode       *horizon.App
	ingestNode    *horizon.App
	appStopped    *sync.WaitGroup
	shutdownOnce  sync.Once
	shutdownCalls []func()
	masterKey     *keypair.Full
	passPhrase    string
}

// GetTestConfig returns the default test Config required to run NewTest.
func GetTestConfig() *Config {
	return &Config{
		ProtocolVersion:           17,
		SkipHorizonStart:          true,
		SkipCoreContainerCreation: false,
		HorizonIngestParameters:   map[string]string{},
		HorizonEnvironment:        map[string]string{},
	}
}

// NewTest starts a new environment for integration test at a given
// protocol version and blocks until Horizon starts ingesting.
//
// Skips the test if HORIZON_INTEGRATION_TESTS env variable is not set.
//
// WARNING: This requires Docker Compose installed.
func NewTest(t *testing.T, config Config) *Test {
	if os.Getenv("HORIZON_INTEGRATION_TESTS_ENABLED") == "" {
		t.Skip("skipping integration test: HORIZON_INTEGRATION_TESTS_ENABLED not set")
	}

	if config.ProtocolVersion == 0 {
		// Default to the maximum supported protocol version
		config.ProtocolVersion = ingest.MaxSupportedProtocolVersion
		// If the environment tells us that Core only supports up to certain version,
		// use that.
		maxSupportedCoreProtocolFromEnv := GetCoreMaxSupportedProtocol()
		if maxSupportedCoreProtocolFromEnv != 0 && maxSupportedCoreProtocolFromEnv < ingest.MaxSupportedProtocolVersion {
			config.ProtocolVersion = maxSupportedCoreProtocolFromEnv
		}
	}
	var i *Test
	if !config.SkipCoreContainerCreation {
		composePath := findDockerComposePath()
		i = &Test{
			t:           t,
			config:      config,
			composePath: composePath,
			passPhrase:  StandaloneNetworkPassphrase,
			environment: NewEnvironmentManager(),
		}
		i.configureCaptiveCore()
		// Only run Stellar Core container and its dependencies.
		i.runComposeCommand("up", "--detach", "--quiet-pull", "--no-color", "core")
	} else {
		i = &Test{
			t:           t,
			config:      config,
			environment: NewEnvironmentManager(),
		}
	}

	i.prepareShutdownHandlers()
	i.coreClient = &stellarcore.Client{URL: "http://localhost:" + strconv.Itoa(stellarCorePort)}
<<<<<<< HEAD
	i.waitForCore()
	if RunWithSorobanRPC && i.config.EnableSorobanRPC {
		i.runComposeCommand("up", "--detach", "--quiet-pull", "--no-color", "soroban-rpc")
		i.waitForSorobanRPC()
=======
	if !config.SkipCoreContainerCreation {
		i.waitForCore()
>>>>>>> 28605b26
	}

	if !config.SkipHorizonStart {
		if innerErr := i.StartHorizon(); innerErr != nil {
			t.Fatalf("Failed to start Horizon: %v", innerErr)
		}

		i.WaitForHorizon()
	}

	return i
}

func (i *Test) configureCaptiveCore() {
	// We either test Captive Core through environment variables or through
	// custom Horizon parameters.
	if RunWithCaptiveCore {
		composePath := findDockerComposePath()
		i.coreConfig.binaryPath = os.Getenv("HORIZON_INTEGRATION_TESTS_CAPTIVE_CORE_BIN")
		coreConfigFile := "captive-core-classic-integration-tests.cfg"
		if i.config.ProtocolVersion >= ledgerbackend.MinimalSorobanProtocolSupport {
			coreConfigFile = "captive-core-integration-tests.cfg"
		}
		i.coreConfig.configPath = filepath.Join(composePath, coreConfigFile)
		i.coreConfig.storagePath = i.CurrentTest().TempDir()
		if RunWithCaptiveCoreUseDB {
			i.coreConfig.useDB = true
		}
	}

	if value := i.getIngestParameter(
		horizon.StellarCoreBinaryPathName,
		"STELLAR_CORE_BINARY_PATH",
	); value != "" {
		i.coreConfig.binaryPath = value
	}
	if value := i.getIngestParameter(
		horizon.CaptiveCoreConfigPathName,
		"CAPTIVE_CORE_CONFIG_PATH",
	); value != "" {
		i.coreConfig.configPath = value
	}
}

func (i *Test) getIngestParameter(argName, envName string) string {
	if value, ok := i.config.HorizonEnvironment[envName]; ok {
		return value
	}
	if value, ok := i.config.HorizonIngestParameters[argName]; ok {
		return value
	}
	return ""
}

// Runs a docker-compose command applied to the above configs
func (i *Test) runComposeCommand(args ...string) {
	integrationYaml := filepath.Join(i.composePath, "docker-compose.integration-tests.yml")
	integrationSorobanRPCYaml := filepath.Join(i.composePath, "docker-compose.integration-tests.soroban-rpc.yml")

	cmdline := args
	if RunWithSorobanRPC {
		cmdline = append([]string{"-f", integrationSorobanRPCYaml}, cmdline...)
	}
	cmdline = append([]string{"-f", integrationYaml}, cmdline...)
	cmd := exec.Command("docker-compose", cmdline...)
	coreImageOverride := ""
	if i.config.CoreDockerImage != "" {
		coreImageOverride = i.config.CoreDockerImage
	} else if img := os.Getenv("HORIZON_INTEGRATION_TESTS_DOCKER_IMG"); img != "" {
		coreImageOverride = img
	}

	cmd.Env = os.Environ()
	if coreImageOverride != "" {
		cmd.Env = append(
			cmd.Environ(),
			fmt.Sprintf("CORE_IMAGE=%s", coreImageOverride),
		)
	}
<<<<<<< HEAD
	sorobanRPCOverride := ""
	if i.config.SorobanRPCDockerImage != "" {
		sorobanRPCOverride = i.config.CoreDockerImage
	} else if img := os.Getenv("HORIZON_INTEGRATION_TESTS_SOROBAN_RPC_DOCKER_IMG"); img != "" {
		sorobanRPCOverride = img
	}
	if sorobanRPCOverride != "" {
		cmd.Env = append(
			cmd.Environ(),
			fmt.Sprintf("SOROBAN_RPC_IMAGE=%s", sorobanRPCOverride),
		)
	}
	i.t.Log("Running", cmd.Env, cmd.Args)
=======
	i.t.Log("Running", cmd.Args)
>>>>>>> 28605b26
	out, innerErr := cmd.Output()
	if len(out) > 0 {
		fmt.Printf("stdout:\n%s\n", string(out))
	}
	if exitErr, ok := innerErr.(*exec.ExitError); ok {
		fmt.Printf("stderr:\n%s\n", string(exitErr.Stderr))
	}

	if innerErr != nil {
		i.t.Fatalf("Compose command failed: %v", innerErr)
	}
}

func (i *Test) prepareShutdownHandlers() {
	i.shutdownCalls = append(i.shutdownCalls,
		func() {
			if i.webNode != nil {
				i.webNode.Close()
			}
			if i.ingestNode != nil {
				i.ingestNode.Close()
			}
<<<<<<< HEAD
			i.runComposeCommand("rm", "-fvs", "core")
			i.runComposeCommand("rm", "-fvs", "core-postgres")
			if os.Getenv("HORIZON_INTEGRATION_TESTS_ENABLE_SOROBAN_RPC") != "" {
				i.runComposeCommand("logs", "soroban-rpc")
				i.runComposeCommand("rm", "-fvs", "soroban-rpc")
=======
			if !i.config.SkipCoreContainerCreation {
				i.runComposeCommand("rm", "-fvs", "core")
				i.runComposeCommand("rm", "-fvs", "core-postgres")
>>>>>>> 28605b26
			}
		},
		i.environment.Restore,
	)

	// Register cleanup handlers (on panic and ctrl+c) so the containers are
	// stopped even if ingestion or testing fails.
	i.t.Cleanup(i.Shutdown)

	c := make(chan os.Signal, 1)
	signal.Notify(c, os.Interrupt, syscall.SIGTERM)
	go func() {
		<-c
		i.Shutdown()
		os.Exit(int(syscall.SIGTERM))
	}()
}

func (i *Test) RestartHorizon() error {
	i.StopHorizon()

	if err := i.StartHorizon(); err != nil {
		return err
	}

	i.WaitForHorizon()
	return nil
}

func (i *Test) GetHorizonIngestConfig() horizon.Config {
	return i.horizonIngestConfig
}

// Shutdown stops the integration tests and destroys all its associated
// resources. It will be implicitly called when the calling test (i.e. the
// `testing.Test` passed to `New()`) is finished if it hasn't been explicitly
// called before.
func (i *Test) Shutdown() {
	i.shutdownOnce.Do(func() {
		// run them in the opposite order in which they where added
		for callI := len(i.shutdownCalls) - 1; callI >= 0; callI-- {
			i.shutdownCalls[callI]()
		}
	})
}

func (i *Test) StartHorizon() error {
	postgres := dbtest.Postgres(i.t)
	i.shutdownCalls = append(i.shutdownCalls, func() {
		i.StopHorizon()
		postgres.Close()
	})

	webConfig, webConfigOpts := horizon.Flags()
	ingestConfig, ingestConfigOpts := horizon.Flags()
	webCmd := &cobra.Command{
		Use:   "horizon",
		Short: "Client-facing API server for the Stellar network",
		Long:  "Client-facing API server for the Stellar network.",
		Run: func(cmd *cobra.Command, args []string) {
			var err error
			i.webNode, err = horizon.NewAppFromFlags(webConfig, webConfigOpts)
			if err != nil {
				// Explicitly exit here as that's how these tests are structured for now.
				fmt.Println(err)
				os.Exit(1)
			}
		},
	}

	ingestCmd := &cobra.Command{
		Use:   "horizon",
		Short: "Ingest of Stellar network",
		Long:  "Ingest of Stellar network.",
		RunE: func(cmd *cobra.Command, args []string) error {
			var err error
			i.ingestNode, err = horizon.NewAppFromFlags(ingestConfig, ingestConfigOpts)
			if err != nil {
				fmt.Println(err)
			}
			return err
		},
	}

	// To facilitate custom runs of Horizon, we merge a default set of
	// parameters with the tester-supplied ones (if any).
	//
	// TODO: Ideally, we'd be pulling host/port information from the Docker
	//       Compose YAML file itself rather than hardcoding it.
	hostname := "localhost"
	coreBinaryPath := i.coreConfig.binaryPath
	captiveCoreConfigPath := i.coreConfig.configPath
	captiveCoreUseDB := strconv.FormatBool(i.coreConfig.useDB)
	captiveCoreStoragePath := i.coreConfig.storagePath

	defaultArgs := map[string]string{
		"ingest":                        "false",
		"history-archive-urls":          fmt.Sprintf("http://%s:%d", hostname, historyArchivePort),
		"db-url":                        postgres.RO_DSN,
		"stellar-core-url":              i.coreClient.URL,
		"network-passphrase":            i.passPhrase,
		"apply-migrations":              "true",
		"enable-captive-core-ingestion": "false",
		"port":                          "8000",
		// due to ARTIFICIALLY_ACCELERATE_TIME_FOR_TESTING
		"checkpoint-frequency": "8",
		"per-hour-rate-limit":  "0",  // disable rate limiting
		"max-db-connections":   "50", // the postgres container supports 100 connections, be conservative
	}

	merged := MergeMaps(defaultArgs, i.config.HorizonWebParameters, map[string]string{"admin-port": "0"})
	webArgs := mapToFlags(merged)
	mergedIngest := MergeMaps(defaultArgs,
		map[string]string{
			"admin-port":                    strconv.Itoa(i.AdminPort()),
			"port":                          "8001",
			"enable-captive-core-ingestion": strconv.FormatBool(len(coreBinaryPath) > 0),
			"db-url":                        postgres.DSN,
			"stellar-core-db-url": fmt.Sprintf(
				"postgres://postgres:%s@%s:%d/stellar?sslmode=disable",
				stellarCorePostgresPassword,
				hostname,
				stellarCorePostgresPort,
			),
			"stellar-core-binary-path":  coreBinaryPath,
			"captive-core-config-path":  captiveCoreConfigPath,
			"captive-core-http-port":    "21626",
			"captive-core-use-db":       captiveCoreUseDB,
			"captive-core-storage-path": captiveCoreStoragePath,
			"ingest":                    "true"},
		i.config.HorizonIngestParameters)
	ingestArgs := mapToFlags(mergedIngest)

	// initialize core arguments
	i.t.Log("Horizon command line webArgs:", webArgs)
	i.t.Log("Horizon command line ingestArgs:", ingestArgs)
	var env strings.Builder
	for key, value := range i.config.HorizonEnvironment {
		env.WriteString(fmt.Sprintf("%s=%s ", key, value))
	}
	i.t.Logf("Horizon environmental variables: %s\n", env.String())

	webCmd.SetArgs(webArgs)
	ingestCmd.SetArgs(ingestArgs)

	// prepare env
	for key, value := range i.config.HorizonEnvironment {
		innerErr := i.environment.Add(key, value)
		if innerErr != nil {
			return errors.Wrap(innerErr, fmt.Sprintf(
				"failed to set envvar (%s=%s)", key, value))
		}
	}

	var err error
	if err = webConfigOpts.Init(webCmd); err != nil {
		return errors.Wrap(err, "cannot initialize params")
	}
	if err = ingestConfigOpts.Init(ingestCmd); err != nil {
		return errors.Wrap(err, "cannot initialize params")
	}

	if err = ingestCmd.Execute(); err != nil {
		return errors.Wrap(err, HorizonInitErrStr)
	}

	if err = webCmd.Execute(); err != nil {
		return errors.Wrap(err, HorizonInitErrStr)
	}

	horizonPort := "8000"
	if port, ok := merged["port"]; ok {
		horizonPort = port
	}
	adminPort := uint16(i.AdminPort())
	if port, ok := mergedIngest["admin-port"]; ok {
		if cmdAdminPort, parseErr := strconv.ParseInt(port, 0, 16); parseErr == nil {
			adminPort = uint16(cmdAdminPort)
		}
	}
	i.horizonIngestConfig = *ingestConfig
	i.horizonClient = &sdk.Client{
		HorizonURL: fmt.Sprintf("http://%s:%s", hostname, horizonPort),
	}
	i.horizonAdminClient, err = sdk.NewAdminClient(adminPort, "", 0)
	if err != nil {
		return errors.Wrap(err, "cannot initialize Horizon admin client")
	}

	i.appStopped = &sync.WaitGroup{}
	i.appStopped.Add(2)
	go func() {
		i.ingestNode.Serve()
		i.appStopped.Done()
	}()
	go func() {
		i.webNode.Serve()
		i.appStopped.Done()
	}()

	return nil
}

const maxWaitForCoreStartup = 30 * time.Second
const maxWaitForCoreUpgrade = 5 * time.Second
const coreStartupPingInterval = time.Second

// Wait for core to be up and manually close the first ledger
func (i *Test) waitForCore() {
	i.t.Log("Waiting for core to be up...")
	startTime := time.Now()
	for time.Since(startTime) < maxWaitForCoreStartup {
		ctx, cancel := context.WithTimeout(context.Background(), time.Second)
		infoTime := time.Now()
		_, err := i.coreClient.Info(ctx)
		cancel()
		if err != nil {
			i.t.Logf("could not obtain info response: %v", err)
			// sleep up to a second between consecutive calls.
			if durationSince := time.Since(infoTime); durationSince < coreStartupPingInterval {
				time.Sleep(coreStartupPingInterval - durationSince)
			}
			continue
		}
		break
	}

	i.UpgradeProtocol(i.config.ProtocolVersion)

	startTime = time.Now()
	for time.Since(startTime) < maxWaitForCoreUpgrade {
		ctx, cancel := context.WithTimeout(context.Background(), time.Second)
		infoTime := time.Now()
		info, err := i.coreClient.Info(ctx)
		cancel()
		if err != nil || !info.IsSynced() {
			i.t.Logf("Core is still not synced: %v %v", err, info)
			// sleep up to a second between consecutive calls.
			if durationSince := time.Since(infoTime); durationSince < coreStartupPingInterval {
				time.Sleep(coreStartupPingInterval - durationSince)
			}
			continue
		}
		i.t.Log("Core is up.")
		return
	}
	i.t.Fatalf("Core could not sync after %v + %v", maxWaitForCoreStartup, maxWaitForCoreUpgrade)
}

const sorobanRPCInitTime = 20 * time.Second
const sorobanRPCHealthCheckInterval = time.Second

// Wait for SorobanRPC to be up
func (i *Test) waitForSorobanRPC() {
	i.t.Log("Waiting for Soroban RPC to be up...")

	start := time.Now()
	for time.Since(start) < sorobanRPCInitTime {
		ctx, cancel := context.WithTimeout(context.Background(), sorobanRPCHealthCheckInterval)
		// TODO: soroban-tools should be exporting a proper Go client
		ch := jhttp.NewChannel("http://localhost:"+strconv.Itoa(sorobanRPCPort), nil)
		sorobanRPCClient := jrpc2.NewClient(ch, nil)
		callTime := time.Now()
		_, err := sorobanRPCClient.Call(ctx, "getHealth", nil)
		cancel()
		if err != nil {
			i.t.Logf("SorobanRPC is unhealthy: %v", err)
			// sleep up to a second between consecutive calls.
			if durationSince := time.Since(callTime); durationSince < sorobanRPCHealthCheckInterval {
				time.Sleep(sorobanRPCHealthCheckInterval - durationSince)
			}
			continue
		}
		i.t.Log("SorobanRPC is up.")
		return
	}

	i.t.Fatalf("SorobanRPC unhealthy after %v", time.Since(start))
}

type RPCSimulateHostFunctionResult struct {
	Auth []string `json:"auth"`
	XDR  string   `json:"xdr"`
}

type RPCSimulateTxResponse struct {
	Error           string                          `json:"error,omitempty"`
	TransactionData string                          `json:"transactionData"`
	Results         []RPCSimulateHostFunctionResult `json:"results"`
	MinResourceFee  int64                           `json:"minResourceFee,string"`
}

func (i *Test) PreflightHostFunctions(
	sourceAccount txnbuild.Account, function txnbuild.InvokeHostFunction,
) (txnbuild.InvokeHostFunction, int64) {
	if function.HostFunction.Type == xdr.HostFunctionTypeHostFunctionTypeInvokeContract {
		fmt.Printf("Preflighting function call to: %s\n", string(function.HostFunction.InvokeContract.FunctionName))
	}
	result, transactionData := i.simulateTransaction(sourceAccount, &function)
	function.Ext = xdr.TransactionExt{
		V:           1,
		SorobanData: &transactionData,
	}
	var funAuth []xdr.SorobanAuthorizationEntry
	for _, res := range result.Results {
		var decodedRes xdr.ScVal
		err := xdr.SafeUnmarshalBase64(res.XDR, &decodedRes)
		assert.NoError(i.t, err)
		fmt.Printf("Result:\n\n%# +v\n\n", pretty.Formatter(decodedRes))
		for _, authBase64 := range res.Auth {
			var authEntry xdr.SorobanAuthorizationEntry
			err = xdr.SafeUnmarshalBase64(authBase64, &authEntry)
			assert.NoError(i.t, err)
			fmt.Printf("Auth:\n\n%# +v\n\n", pretty.Formatter(authEntry))
			funAuth = append(funAuth, authEntry)
		}
	}
	function.Auth = funAuth

	return function, result.MinResourceFee
}

func (i *Test) simulateTransaction(
	sourceAccount txnbuild.Account, op txnbuild.Operation,
) (RPCSimulateTxResponse, xdr.SorobanTransactionData) {
	// Before preflighting, make sure soroban-rpc is in sync with Horizon
	root, err := i.horizonClient.Root()
	require.NoError(i.t, err)
	i.syncWithSorobanRPC(uint32(root.HorizonSequence))

	// TODO: soroban-tools should be exporting a proper Go client
	ch := jhttp.NewChannel("http://localhost:"+strconv.Itoa(sorobanRPCPort), nil)
	sorobanRPCClient := jrpc2.NewClient(ch, nil)
	txParams := GetBaseTransactionParamsWithFee(sourceAccount, txnbuild.MinBaseFee, op)
	txParams.IncrementSequenceNum = false
	tx, err := txnbuild.NewTransaction(txParams)
	assert.NoError(i.t, err)
	base64, err := tx.Base64()
	assert.NoError(i.t, err)
	result := RPCSimulateTxResponse{}
	fmt.Printf("Preflight TX:\n\n%v \n\n", base64)
	err = sorobanRPCClient.CallResult(context.Background(), "simulateTransaction", struct {
		Transaction string `json:"transaction"`
	}{base64}, &result)
	assert.NoError(i.t, err)
	assert.Empty(i.t, result.Error)
	var transactionData xdr.SorobanTransactionData
	err = xdr.SafeUnmarshalBase64(result.TransactionData, &transactionData)
	assert.NoError(i.t, err)
	fmt.Printf("Transaction Data:\n\n%# +v\n\n", pretty.Formatter(transactionData))
	return result, transactionData
}
func (i *Test) syncWithSorobanRPC(ledgerToWaitFor uint32) {
	for j := 0; j < 20; j++ {
		result := struct {
			Sequence uint32 `json:"sequence"`
		}{}
		ch := jhttp.NewChannel("http://localhost:"+strconv.Itoa(sorobanRPCPort), nil)
		sorobanRPCClient := jrpc2.NewClient(ch, nil)
		err := sorobanRPCClient.CallResult(context.Background(), "getLatestLedger", nil, &result)
		assert.NoError(i.t, err)
		if result.Sequence >= ledgerToWaitFor {
			return
		}
		time.Sleep(500 * time.Millisecond)
	}
	i.t.Fatal("Time out waiting for soroban-rpc to sync")
}

func (i *Test) PreflightBumpFootprintExpiration(
	sourceAccount txnbuild.Account, bumpFootprint txnbuild.BumpFootprintExpiration,
) (txnbuild.BumpFootprintExpiration, int64) {
	result, transactionData := i.simulateTransaction(sourceAccount, &bumpFootprint)
	bumpFootprint.Ext = xdr.TransactionExt{
		V:           1,
		SorobanData: &transactionData,
	}

	return bumpFootprint, result.MinResourceFee
}

// UpgradeProtocol arms Core with upgrade and blocks until protocol is upgraded.
func (i *Test) UpgradeProtocol(version uint32) {
	ctx, cancel := context.WithTimeout(context.Background(), time.Second)
	err := i.coreClient.Upgrade(ctx, int(version))
	cancel()
	if err != nil {
		i.t.Fatalf("could not upgrade protocol: %v", err)
	}

	for t := 0; t < 10; t++ {
		ctx, cancel := context.WithTimeout(context.Background(), time.Second)
		info, err := i.coreClient.Info(ctx)
		cancel()
		if err != nil {
			i.t.Logf("could not obtain info response: %v", err)
			time.Sleep(time.Second)
			continue
		}

		if info.Info.Ledger.Version == int(version) {
			i.t.Logf("Protocol upgraded to: %d", info.Info.Ledger.Version)
			return
		}
		time.Sleep(time.Second)
	}

	i.t.Fatalf("could not upgrade protocol in 10s")
}

func (i *Test) WaitForHorizon() {
	for t := 60; t >= 0; t -= 1 {
		time.Sleep(time.Second)

		i.t.Log("Waiting for ingestion and protocol upgrade...")
		root, err := i.horizonClient.Root()
		if err != nil {
			i.t.Logf("could not obtain root response %v", err)
			continue
		}

		if root.HorizonSequence < 3 ||
			int(root.HorizonSequence) != int(root.IngestSequence) {
			i.t.Logf("Horizon ingesting... %v", root)
			continue
		}

		if uint32(root.CurrentProtocolVersion) == i.config.ProtocolVersion {
			i.t.Logf("Horizon protocol version matches %d: %+v",
				root.CurrentProtocolVersion, root)
			return
		}
	}

	i.t.Fatal("Horizon not ingesting...")
}

// CoreClient returns a stellar core client connected to the Stellar Core instance.
func (i *Test) CoreClient() *stellarcore.Client {
	return i.coreClient
}

// Client returns horizon.Client connected to started Horizon instance.
func (i *Test) Client() *sdk.Client {
	return i.horizonClient
}

// AdminClient returns horizon.Client connected to started Horizon instance.
func (i *Test) AdminClient() *sdk.AdminClient {
	return i.horizonAdminClient
}

// HorizonWeb returns the horizon.App instance for the current integration test
func (i *Test) HorizonWeb() *horizon.App {
	return i.webNode
}

func (i *Test) HorizonIngest() *horizon.App {
	return i.ingestNode
}

// StopHorizon shuts down the running Horizon process
func (i *Test) StopHorizon() {
	if i.webNode != nil {
		i.webNode.Close()
	}
	if i.ingestNode != nil {
		i.ingestNode.Close()
	}

	// Wait for Horizon to shut down completely.
	if i.appStopped != nil {
		i.appStopped.Wait()
	}
	i.webNode = nil
	i.ingestNode = nil
}

// AdminPort returns Horizon admin port.
func (i *Test) AdminPort() int {
	return adminPort
}

// Metrics URL returns Horizon metrics URL.
func (i *Test) MetricsURL() string {
	return fmt.Sprintf("http://localhost:%d/metrics", i.AdminPort())
}

// Master returns a keypair of the network masterKey account.
func (i *Test) Master() *keypair.Full {
	if i.masterKey != nil {
		return i.masterKey
	}
	return keypair.Master(i.passPhrase).(*keypair.Full)
}

func (i *Test) MasterAccount() txnbuild.Account {
	account := i.MasterAccountDetails()
	return &account
}

func (i *Test) MasterAccountDetails() proto.Account {
	return i.MustGetAccount(i.Master())
}

func (i *Test) CurrentTest() *testing.T {
	return i.t
}

/* Utility functions for easier test case creation. */

// Creates new accounts via the master account.
//
// It funds each account with the given balance and then queries the API to
// find the randomized sequence number for future operations.
//
// Returns: The slice of created keypairs and account objects.
//
// Note: panics on any errors, since we assume that tests cannot proceed without
// this method succeeding.
func (i *Test) CreateAccounts(count int, initialBalance string) ([]*keypair.Full, []txnbuild.Account) {
	client := i.Client()
	master := i.Master()

	pairs := make([]*keypair.Full, count)
	ops := make([]txnbuild.Operation, count)

	// Two paths here: either caller already did some stuff with the master
	// account so we should retrieve the sequence number, or caller hasn't and
	// we start from scratch.
	request := sdk.AccountRequest{AccountID: master.Address()}
	account, err := client.AccountDetail(request)
	panicIf(err)

	masterAccount := txnbuild.SimpleAccount{
		AccountID: master.Address(),
		Sequence:  account.Sequence,
	}

	for i := 0; i < count; i++ {
		pair, _ := keypair.Random()
		pairs[i] = pair

		ops[i] = &txnbuild.CreateAccount{
			SourceAccount: masterAccount.AccountID,
			Destination:   pair.Address(),
			Amount:        initialBalance,
		}
	}

	// Submit transaction, then retrieve new account details.
	_ = i.MustSubmitOperations(&masterAccount, master, ops...)

	accounts := make([]txnbuild.Account, count)
	for i, kp := range pairs {
		request := sdk.AccountRequest{AccountID: kp.Address()}
		account, err := client.AccountDetail(request)
		panicIf(err)

		accounts[i] = &account
	}

	for _, keys := range pairs {
		i.t.Logf("Funded %s (%s) with %s XLM.\n",
			keys.Seed(), keys.Address(), initialBalance)
	}

	return pairs, accounts
}

// CreateAccount creates a new account via the master account.
func (i *Test) CreateAccount(initialBalance string) (*keypair.Full, txnbuild.Account) {
	kps, accts := i.CreateAccounts(1, initialBalance)
	return kps[0], accts[0]
}

// Panics on any error establishing a trustline.
func (i *Test) MustEstablishTrustline(
	truster *keypair.Full, account txnbuild.Account, asset txnbuild.Asset,
) (resp proto.Transaction) {
	txResp, err := i.EstablishTrustline(truster, account, asset)
	panicIf(err)
	return txResp
}

// EstablishTrustline works on a given asset for a particular account.
func (i *Test) EstablishTrustline(
	truster *keypair.Full, account txnbuild.Account, asset txnbuild.Asset,
) (proto.Transaction, error) {
	if asset.IsNative() {
		return proto.Transaction{}, nil
	}
	line, err := asset.ToChangeTrustAsset()
	if err != nil {
		return proto.Transaction{}, err
	}
	return i.SubmitOperations(account, truster, &txnbuild.ChangeTrust{
		Line:  line,
		Limit: "2000",
	})
}

// MustCreateClaimableBalance panics on any error creating a claimable balance.
func (i *Test) MustCreateClaimableBalance(
	source *keypair.Full, asset txnbuild.Asset, amount string,
	claimants ...txnbuild.Claimant,
) (claim proto.ClaimableBalance) {
	account := i.MustGetAccount(source)
	_ = i.MustSubmitOperations(&account, source,
		&txnbuild.CreateClaimableBalance{
			Destinations: claimants,
			Asset:        asset,
			Amount:       amount,
		},
	)

	// Ensure it exists in the global list
	balances, err := i.Client().ClaimableBalances(sdk.ClaimableBalanceRequest{})
	panicIf(err)

	claims := balances.Embedded.Records
	if len(claims) == 0 {
		panic(-1)
	}

	claim = claims[len(claims)-1] // latest one
	i.t.Logf("Created claimable balance w/ id=%s", claim.BalanceID)
	return
}

// MustGetAccount panics on any error retrieves an account's details from its
// key. This means it must have previously been funded.
func (i *Test) MustGetAccount(source *keypair.Full) proto.Account {
	client := i.Client()
	account, err := client.AccountDetail(sdk.AccountRequest{AccountID: source.Address()})
	panicIf(err)
	return account
}

// MustSubmitOperations submits a signed transaction from an account with
// standard options.
//
// Namely, we set the standard fee, time bounds, etc. to "non-production"
// defaults that work well for tests.
//
// Most transactions only need one signer, so see the more verbose
// `MustSubmitOperationsWithSigners` below for multi-sig transactions.
//
// Note: We assume that transaction will be successful here so we panic in case
// of all errors. To allow failures, use `SubmitOperations`.
func (i *Test) MustSubmitOperations(
	source txnbuild.Account, signer *keypair.Full, ops ...txnbuild.Operation,
) proto.Transaction {
	return i.MustSubmitOperationsWithFee(source, signer, txnbuild.MinBaseFee, ops...)
}

func (i *Test) MustSubmitOperationsWithFee(
	source txnbuild.Account, signer *keypair.Full, fee int64, ops ...txnbuild.Operation,
) proto.Transaction {
	tx, err := i.SubmitOperationsWithFee(source, signer, fee, ops...)
	panicIf(err)
	return tx
}

func (i *Test) SubmitOperations(
	source txnbuild.Account, signer *keypair.Full, ops ...txnbuild.Operation,
) (proto.Transaction, error) {
	return i.SubmitMultiSigOperations(source, []*keypair.Full{signer}, ops...)
}

func (i *Test) SubmitMultiSigOperations(
	source txnbuild.Account, signers []*keypair.Full, ops ...txnbuild.Operation,
) (proto.Transaction, error) {
	return i.SubmitMultiSigOperationsWithFee(source, signers, txnbuild.MinBaseFee, ops...)
}

func (i *Test) SubmitOperationsWithFee(
	source txnbuild.Account, signer *keypair.Full, fee int64, ops ...txnbuild.Operation,
) (proto.Transaction, error) {
	return i.SubmitMultiSigOperationsWithFee(source, []*keypair.Full{signer}, fee, ops...)
}

func (i *Test) SubmitMultiSigOperationsWithFee(
	source txnbuild.Account, signers []*keypair.Full, fee int64, ops ...txnbuild.Operation,
) (proto.Transaction, error) {
	tx, err := i.CreateSignedTransactionFromOpsWithFee(source, signers, fee, ops...)
	if err != nil {
		return proto.Transaction{}, err
	}
	return i.Client().SubmitTransaction(tx)
}

func (i *Test) MustSubmitMultiSigOperations(
	source txnbuild.Account, signers []*keypair.Full, ops ...txnbuild.Operation,
) proto.Transaction {
	tx, err := i.SubmitMultiSigOperations(source, signers, ops...)
	panicIf(err)
	return tx
}

func (i *Test) MustSubmitTransaction(signer *keypair.Full, txParams txnbuild.TransactionParams,
) proto.Transaction {
	tx, err := i.SubmitTransaction(signer, txParams)
	panicIf(err)
	return tx
}

func (i *Test) SubmitTransaction(
	signer *keypair.Full, txParams txnbuild.TransactionParams,
) (proto.Transaction, error) {
	return i.SubmitMultiSigTransaction([]*keypair.Full{signer}, txParams)
}

func (i *Test) SubmitMultiSigTransaction(
	signers []*keypair.Full, txParams txnbuild.TransactionParams,
) (proto.Transaction, error) {
	tx, err := i.CreateSignedTransaction(signers, txParams)
	if err != nil {
		return proto.Transaction{}, err
	}
	return i.Client().SubmitTransaction(tx)
}

func (i *Test) MustSubmitMultiSigTransaction(
	signers []*keypair.Full, txParams txnbuild.TransactionParams,
) proto.Transaction {
	tx, err := i.SubmitMultiSigTransaction(signers, txParams)
	panicIf(err)
	return tx
}

func (i *Test) CreateSignedTransaction(signers []*keypair.Full, txParams txnbuild.TransactionParams,
) (*txnbuild.Transaction, error) {
	tx, err := txnbuild.NewTransaction(txParams)
	if err != nil {
		return nil, err
	}

	for _, signer := range signers {
		tx, err = tx.Sign(i.passPhrase, signer)
		if err != nil {
			return nil, err
		}
	}

	return tx, nil
}

func (i *Test) CreateSignedTransactionFromOps(
	source txnbuild.Account, signers []*keypair.Full, ops ...txnbuild.Operation,
) (*txnbuild.Transaction, error) {
	return i.CreateSignedTransactionFromOpsWithFee(source, signers, txnbuild.MinBaseFee, ops...)
}

func (i *Test) CreateSignedTransactionFromOpsWithFee(
	source txnbuild.Account, signers []*keypair.Full, fee int64, ops ...txnbuild.Operation,
) (*txnbuild.Transaction, error) {
	txParams := GetBaseTransactionParamsWithFee(source, fee, ops...)
	return i.CreateSignedTransaction(signers, txParams)
}

func GetBaseTransactionParamsWithFee(source txnbuild.Account, fee int64, ops ...txnbuild.Operation) txnbuild.TransactionParams {
	return txnbuild.TransactionParams{
		SourceAccount:        source,
		Operations:           ops,
		BaseFee:              fee,
		Preconditions:        txnbuild.Preconditions{TimeBounds: txnbuild.NewInfiniteTimeout()},
		IncrementSequenceNum: true,
	}
}

func (i *Test) CreateUnsignedTransaction(
	source txnbuild.Account, ops ...txnbuild.Operation,
) (*txnbuild.Transaction, error) {
	txParams := GetBaseTransactionParamsWithFee(source, txnbuild.MinBaseFee, ops...)
	return txnbuild.NewTransaction(txParams)
}

func (i *Test) GetCurrentCoreLedgerSequence() (int, error) {
	ctx, cancel := context.WithTimeout(context.Background(), time.Second)
	defer cancel()
	info, err := i.coreClient.Info(ctx)
	if err != nil {
		return 0, err
	}
	return info.Info.Ledger.Num, nil
}

// LogFailedTx is a convenience function to provide verbose information about a
// failing transaction to the test output log, if it's expected to succeed.
func (i *Test) LogFailedTx(txResponse proto.Transaction, horizonResult error) {
	t := i.CurrentTest()
	assert.NoErrorf(t, horizonResult, "Submitting the transaction failed")
	if prob := sdk.GetError(horizonResult); prob != nil {
		t.Logf("  problem: %s\n", prob.Problem.Detail)
		t.Logf("  extras: %s\n", prob.Problem.Extras["result_codes"])
		return
	}

	var txResult xdr.TransactionResult
	err := xdr.SafeUnmarshalBase64(txResponse.ResultXdr, &txResult)
	assert.NoErrorf(t, err, "Unmarshaling transaction failed.")
	assert.Equalf(t, xdr.TransactionResultCodeTxSuccess, txResult.Result.Code,
		"Transaction did not succeed: %d", txResult.Result.Code)
}

func (i *Test) GetPassPhrase() string {
	return i.passPhrase
}

// Cluttering code with if err != nil is absolute nonsense.
func panicIf(err error) {
	if err != nil {
		panic(err)
	}
}

// findDockerComposePath performs a best-effort attempt to find the project's
// Docker Compose files.
func findDockerComposePath() string {
	// Lets you check if a particular directory contains a file.
	directoryContainsFilename := func(dir string, filename string) bool {
		files, innerErr := ioutil.ReadDir(dir)
		panicIf(innerErr)

		for _, file := range files {
			if file.Name() == filename {
				return true
			}
		}

		return false
	}

	current, err := os.Getwd()
	panicIf(err)

	//
	// We have a primary and backup attempt for finding the necessary docker
	// files: via $GOPATH and via local directory traversal.
	//

	if gopath := os.Getenv("GOPATH"); gopath != "" {
		monorepo := filepath.Join(gopath, "src", "github.com", "stellar", "go")
		if _, err = os.Stat(monorepo); !os.IsNotExist(err) {
			current = monorepo
		}
	}

	// In either case, we try to walk up the tree until we find "go.mod",
	// which we hope is the root directory of the project.
	for !directoryContainsFilename(current, "go.mod") {
		current, err = filepath.Abs(filepath.Join(current, ".."))

		// FIXME: This only works on *nix-like systems.
		if err != nil || filepath.Base(current)[0] == filepath.Separator {
			fmt.Println("Failed to establish project root directory.")
			panic(err)
		}
	}

	// Directly jump down to the folder that should contain the configs
	return filepath.Join(current, "services", "horizon", "docker")
}

// MergeMaps returns a new map which contains the keys and values of *all* input
// maps, overwriting earlier values with later values on duplicate keys.
func MergeMaps(maps ...map[string]string) map[string]string {
	merged := map[string]string{}
	for _, m := range maps {
		for k, v := range m {
			merged[k] = v
		}
	}
	return merged
}

// mapToFlags will convert a map of parameters into an array of CLI args (i.e.
// in the form --key=value). Note that an empty value for a key means to drop
// the parameter.
func mapToFlags(params map[string]string) []string {
	args := make([]string, 0, len(params))
	for key, value := range params {
		if value == "" {
			continue
		}

		args = append(args, fmt.Sprintf("--%s=%s", key, value))
	}
	return args
}

func GetCoreMaxSupportedProtocol() uint32 {
	str := os.Getenv("HORIZON_INTEGRATION_TESTS_CORE_MAX_SUPPORTED_PROTOCOL")
	if str == "" {
		return 0
	}
	version, err := strconv.ParseUint(str, 10, 32)
	if err != nil {
		return 0
	}
	return uint32(version)
}

func (i *Test) GetEffectiveProtocolVersion() uint32 {
	return i.config.ProtocolVersion
}<|MERGE_RESOLUTION|>--- conflicted
+++ resolved
@@ -54,17 +54,11 @@
 )
 
 type Config struct {
-<<<<<<< HEAD
-	ProtocolVersion       uint32
-	EnableSorobanRPC      bool
-	SkipContainerCreation bool
-	CoreDockerImage       string
-	SorobanRPCDockerImage string
-=======
 	ProtocolVersion           uint32
+	EnableSorobanRPC          bool
 	SkipCoreContainerCreation bool
 	CoreDockerImage           string
->>>>>>> 28605b26
+	SorobanRPCDockerImage     string
 
 	// Weird naming here because bools default to false, but we want to start
 	// Horizon by default.
@@ -169,15 +163,12 @@
 
 	i.prepareShutdownHandlers()
 	i.coreClient = &stellarcore.Client{URL: "http://localhost:" + strconv.Itoa(stellarCorePort)}
-<<<<<<< HEAD
-	i.waitForCore()
-	if RunWithSorobanRPC && i.config.EnableSorobanRPC {
-		i.runComposeCommand("up", "--detach", "--quiet-pull", "--no-color", "soroban-rpc")
-		i.waitForSorobanRPC()
-=======
 	if !config.SkipCoreContainerCreation {
 		i.waitForCore()
->>>>>>> 28605b26
+		if RunWithSorobanRPC && i.config.EnableSorobanRPC {
+			i.runComposeCommand("up", "--detach", "--quiet-pull", "--no-color", "soroban-rpc")
+			i.waitForSorobanRPC()
+		}
 	}
 
 	if !config.SkipHorizonStart {
@@ -257,7 +248,6 @@
 			fmt.Sprintf("CORE_IMAGE=%s", coreImageOverride),
 		)
 	}
-<<<<<<< HEAD
 	sorobanRPCOverride := ""
 	if i.config.SorobanRPCDockerImage != "" {
 		sorobanRPCOverride = i.config.CoreDockerImage
@@ -270,10 +260,7 @@
 			fmt.Sprintf("SOROBAN_RPC_IMAGE=%s", sorobanRPCOverride),
 		)
 	}
-	i.t.Log("Running", cmd.Env, cmd.Args)
-=======
 	i.t.Log("Running", cmd.Args)
->>>>>>> 28605b26
 	out, innerErr := cmd.Output()
 	if len(out) > 0 {
 		fmt.Printf("stdout:\n%s\n", string(out))
@@ -296,17 +283,13 @@
 			if i.ingestNode != nil {
 				i.ingestNode.Close()
 			}
-<<<<<<< HEAD
-			i.runComposeCommand("rm", "-fvs", "core")
-			i.runComposeCommand("rm", "-fvs", "core-postgres")
-			if os.Getenv("HORIZON_INTEGRATION_TESTS_ENABLE_SOROBAN_RPC") != "" {
-				i.runComposeCommand("logs", "soroban-rpc")
-				i.runComposeCommand("rm", "-fvs", "soroban-rpc")
-=======
 			if !i.config.SkipCoreContainerCreation {
 				i.runComposeCommand("rm", "-fvs", "core")
 				i.runComposeCommand("rm", "-fvs", "core-postgres")
->>>>>>> 28605b26
+				if os.Getenv("HORIZON_INTEGRATION_TESTS_ENABLE_SOROBAN_RPC") != "" {
+					i.runComposeCommand("logs", "soroban-rpc")
+					i.runComposeCommand("rm", "-fvs", "soroban-rpc")
+				}
 			}
 		},
 		i.environment.Restore,
