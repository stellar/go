package horizon

import (
	"context"
	"database/sql"
	"fmt"
	"net/http"
	"os"
	"os/signal"
	"sync"
	"syscall"
	"time"

	"github.com/prometheus/client_golang/prometheus"

	"github.com/stellar/go/clients/stellarcore"
	"github.com/stellar/go/services/horizon/internal/corestate"
	"github.com/stellar/go/services/horizon/internal/db2/history"
	"github.com/stellar/go/services/horizon/internal/httpx"
	"github.com/stellar/go/services/horizon/internal/ingest"
	"github.com/stellar/go/services/horizon/internal/ledger"
	"github.com/stellar/go/services/horizon/internal/logmetrics"
	"github.com/stellar/go/services/horizon/internal/operationfeestats"
	"github.com/stellar/go/services/horizon/internal/paths"
	"github.com/stellar/go/services/horizon/internal/reap"
	"github.com/stellar/go/services/horizon/internal/txsub"
	"github.com/stellar/go/support/app"
	"github.com/stellar/go/support/db"
	"github.com/stellar/go/support/errors"
	"github.com/stellar/go/support/log"
)

// App represents the root of the state of a horizon instance.
type App struct {
	done            chan struct{}
	config          Config
	webServer       *httpx.Server
	historyQ        *history.Q
	primaryHistoryQ *history.Q
	ctx             context.Context
	cancel          func()
	horizonVersion  string
	coreState       corestate.Store
	orderBookStream *ingest.OrderBookStream
	submitter       *txsub.System
	paths           paths.Finder
	ingester        ingest.System
	reaper          *reap.System
	ticks           *time.Ticker
	ledgerState     *ledger.State

	// metrics
	prometheusRegistry                *prometheus.Registry
	buildInfoGauge                    *prometheus.GaugeVec
	ingestingGauge                    prometheus.Gauge
	historyLatestLedgerCounter        prometheus.CounterFunc
	historyLatestLedgerClosedAgoGauge prometheus.GaugeFunc
	historyElderLedgerCounter         prometheus.CounterFunc
	coreLatestLedgerCounter           prometheus.CounterFunc
	coreSynced                        prometheus.GaugeFunc
	coreSupportedProtocolVersion      prometheus.GaugeFunc
}

func (a *App) GetCoreState() corestate.State {
	return a.coreState.Get()
}

const tickerMaxFrequency = 1 * time.Second
const tickerMaxDuration = 5 * time.Second

// NewApp constructs an new App instance from the provided config.
func NewApp(config Config) (*App, error) {
	a := &App{
		config:         config,
		ledgerState:    &ledger.State{},
		horizonVersion: app.Version(),
		ticks:          time.NewTicker(tickerMaxFrequency),
		done:           make(chan struct{}),
	}

	if err := a.init(); err != nil {
		return nil, err
	}
	return a, nil
}

// Serve starts the horizon web server, binding it to a socket, setting up
// the shutdown signals.
func (a *App) Serve() error {

	log.Infof("Starting horizon on :%d (ingest: %v)", a.config.Port, a.config.Ingest)

	if a.config.AdminPort != 0 {
		log.Infof("Starting internal server on :%d", a.config.AdminPort)
	}

	go a.run()
	go a.orderBookStream.Run(a.ctx)

	// WaitGroup for all go routines. Makes sure that DB is closed when
	// all services gracefully shutdown.
	var wg sync.WaitGroup

	if a.ingester != nil {
		wg.Add(1)
		go func() {
			a.ingester.Run()
			wg.Done()
		}()
	}

	if a.reaper != nil {
		wg.Add(1)
		go func() {
			a.reaper.Run()
			wg.Done()
		}()
	}

	// configure shutdown signal handler
	signalChan := make(chan os.Signal, 1)
	signal.Notify(signalChan, os.Interrupt, syscall.SIGINT, syscall.SIGTERM)

	if a.config.UsingDefaultPubnetConfig {
		const warnMsg = "Horizon started using the default pubnet configuration. " +
			"This is not safe! Please provide a custom --captive-core-config-path."
		log.Warn(warnMsg)
		go func() {
			for {
				select {
				case <-time.After(time.Hour):
					log.Warn(warnMsg)
				case <-a.done:
					return
				}
			}
		}()
	}

	go func() {
		select {
		case <-signalChan:
			a.Close()
		case <-a.done:
			return
		}
	}()

	wg.Add(1)
	go func() {
		a.waitForDone()
		wg.Done()
	}()

	err := a.webServer.Serve()
	if err != nil && err != http.ErrServerClosed {
		return err
	}

	wg.Wait()
	a.CloseDB()

	log.Info("stopped")
	return nil
}

// Close cancels the app. It does not close DB connections - use App.CloseDB().
func (a *App) Close() {
	close(a.done)
}

func (a *App) waitForDone() {
	<-a.done
	webShutdownCtx, cancel := context.WithTimeout(context.Background(), 10*time.Second)
	defer cancel()
	a.webServer.Shutdown(webShutdownCtx)
	a.cancel()
	if a.ingester != nil {
		a.ingester.Shutdown()
	}
	if a.reaper != nil {
		a.reaper.Shutdown()
	}
	a.ticks.Stop()
}

// CloseDB closes DB connections. When using during web server shut down make
// sure all requests are first properly finished to avoid "sql: database is
// closed" errors.
func (a *App) CloseDB() {
	a.historyQ.SessionInterface.Close()
}

// HistoryQ returns a helper object for performing sql queries against the
// history portion of horizon's database.
func (a *App) HistoryQ() *history.Q {
	return a.historyQ
}

// Ingestion returns the ingestion system associated with this Horizon instance
func (a *App) Ingestion() ingest.System {
	return a.ingester
}

// HorizonSession returns a new session that loads data from the horizon
// database.
func (a *App) HorizonSession() db.SessionInterface {
	return a.historyQ.SessionInterface.Clone()
}

// UpdateCoreLedgerState triggers a refresh of Stellar-Core ledger state.
// This is done separately from Horizon ledger state update to prevent issues
// in case Stellar-Core query timeout.
func (a *App) UpdateCoreLedgerState(ctx context.Context) {
	var next ledger.CoreStatus

	logErr := func(err error, msg string) {
		log.WithStack(err).WithField("err", err.Error()).Error(msg)
	}

	coreClient := &stellarcore.Client{
		HTTP: http.DefaultClient,
		URL:  a.config.StellarCoreURL,
	}

	coreInfo, err := coreClient.Info(a.ctx)
	if err != nil {
		logErr(err, "failed to load the stellar-core info")
		return
	}
	next.CoreLatest = int32(coreInfo.Info.Ledger.Num)
	a.ledgerState.SetCoreStatus(next)
}

// UpdateHorizonLedgerState triggers a refresh of Horizon ledger state.
// This is done separately from Core ledger state update to prevent issues
// in case Stellar-Core query timeout.
func (a *App) UpdateHorizonLedgerState(ctx context.Context) {
	var next ledger.HorizonStatus

	logErr := func(err error, msg string) {
		log.WithStack(err).WithField("err", err.Error()).Error(msg)
	}

	var err error
	next.HistoryLatest, next.HistoryLatestClosedAt, err =
		a.HistoryQ().LatestLedgerSequenceClosedAt(ctx)
	if err != nil {
		logErr(err, "failed to load the latest known ledger state from history DB")
		return
	}

	err = a.HistoryQ().ElderLedger(ctx, &next.HistoryElder)
	if err != nil {
		logErr(err, "failed to load the oldest known ledger state from history DB")
		return
	}

	next.ExpHistoryLatest, err = a.HistoryQ().GetLastLedgerIngestNonBlocking(ctx)
	if err != nil {
		logErr(err, "failed to load the oldest known exp ledger state from history DB")
		return
	}

	a.ledgerState.SetHorizonStatus(next)
}

// UpdateFeeStatsState triggers a refresh of several operation fee metrics.
func (a *App) UpdateFeeStatsState(ctx context.Context) {
	var (
		next          operationfeestats.State
		latest        history.LatestLedger
		feeStats      history.FeeStats
		capacityStats history.LedgerCapacityUsageStats
	)

	logErr := func(err error, msg string) {
		// If DB is empty ignore the error
		if errors.Cause(err) == sql.ErrNoRows {
			return
		}

		log.WithStack(err).WithField("err", err.Error()).Error(msg)
	}

	cur, ok := operationfeestats.CurrentState()

	err := a.HistoryQ().LatestLedgerBaseFeeAndSequence(ctx, &latest)
	if err != nil {
		logErr(err, "failed to load the latest known ledger's base fee and sequence number")
		return
	}

	// finish early if no new ledgers
	if ok && cur.LastLedger == uint32(latest.Sequence) {
		return
	}

	next.LastBaseFee = int64(latest.BaseFee)
	next.LastLedger = uint32(latest.Sequence)

	err = a.HistoryQ().FeeStats(ctx, latest.Sequence, &feeStats)
	if err != nil {
		logErr(err, "failed to load operation fee stats")
		return
	}

	err = a.HistoryQ().LedgerCapacityUsageStats(ctx, latest.Sequence, &capacityStats)
	if err != nil {
		logErr(err, "failed to load ledger capacity usage stats")
		return
	}

	next.LedgerCapacityUsage = capacityStats.CapacityUsage.String

	// if no transactions in last 5 ledgers, return
	// latest ledger's base fee for all
	if !feeStats.MaxFeeMode.Valid && !feeStats.MaxFeeMin.Valid {
		// MaxFee
		next.MaxFeeMax = next.LastBaseFee
		next.MaxFeeMin = next.LastBaseFee
		next.MaxFeeMode = next.LastBaseFee
		next.MaxFeeP10 = next.LastBaseFee
		next.MaxFeeP20 = next.LastBaseFee
		next.MaxFeeP30 = next.LastBaseFee
		next.MaxFeeP40 = next.LastBaseFee
		next.MaxFeeP50 = next.LastBaseFee
		next.MaxFeeP60 = next.LastBaseFee
		next.MaxFeeP70 = next.LastBaseFee
		next.MaxFeeP80 = next.LastBaseFee
		next.MaxFeeP90 = next.LastBaseFee
		next.MaxFeeP95 = next.LastBaseFee
		next.MaxFeeP99 = next.LastBaseFee

		// FeeCharged
		next.FeeChargedMax = next.LastBaseFee
		next.FeeChargedMin = next.LastBaseFee
		next.FeeChargedMode = next.LastBaseFee
		next.FeeChargedP10 = next.LastBaseFee
		next.FeeChargedP20 = next.LastBaseFee
		next.FeeChargedP30 = next.LastBaseFee
		next.FeeChargedP40 = next.LastBaseFee
		next.FeeChargedP50 = next.LastBaseFee
		next.FeeChargedP60 = next.LastBaseFee
		next.FeeChargedP70 = next.LastBaseFee
		next.FeeChargedP80 = next.LastBaseFee
		next.FeeChargedP90 = next.LastBaseFee
		next.FeeChargedP95 = next.LastBaseFee
		next.FeeChargedP99 = next.LastBaseFee

	} else {
		// MaxFee
		next.MaxFeeMax = feeStats.MaxFeeMax.Int64
		next.MaxFeeMin = feeStats.MaxFeeMin.Int64
		next.MaxFeeMode = feeStats.MaxFeeMode.Int64
		next.MaxFeeP10 = feeStats.MaxFeeP10.Int64
		next.MaxFeeP20 = feeStats.MaxFeeP20.Int64
		next.MaxFeeP30 = feeStats.MaxFeeP30.Int64
		next.MaxFeeP40 = feeStats.MaxFeeP40.Int64
		next.MaxFeeP50 = feeStats.MaxFeeP50.Int64
		next.MaxFeeP60 = feeStats.MaxFeeP60.Int64
		next.MaxFeeP70 = feeStats.MaxFeeP70.Int64
		next.MaxFeeP80 = feeStats.MaxFeeP80.Int64
		next.MaxFeeP90 = feeStats.MaxFeeP90.Int64
		next.MaxFeeP95 = feeStats.MaxFeeP95.Int64
		next.MaxFeeP99 = feeStats.MaxFeeP99.Int64

		// FeeCharged
		next.FeeChargedMax = feeStats.FeeChargedMax.Int64
		next.FeeChargedMin = feeStats.FeeChargedMin.Int64
		next.FeeChargedMode = feeStats.FeeChargedMode.Int64
		next.FeeChargedP10 = feeStats.FeeChargedP10.Int64
		next.FeeChargedP20 = feeStats.FeeChargedP20.Int64
		next.FeeChargedP30 = feeStats.FeeChargedP30.Int64
		next.FeeChargedP40 = feeStats.FeeChargedP40.Int64
		next.FeeChargedP50 = feeStats.FeeChargedP50.Int64
		next.FeeChargedP60 = feeStats.FeeChargedP60.Int64
		next.FeeChargedP70 = feeStats.FeeChargedP70.Int64
		next.FeeChargedP80 = feeStats.FeeChargedP80.Int64
		next.FeeChargedP90 = feeStats.FeeChargedP90.Int64
		next.FeeChargedP95 = feeStats.FeeChargedP95.Int64
		next.FeeChargedP99 = feeStats.FeeChargedP99.Int64
	}

	operationfeestats.SetState(next)
}

// UpdateStellarCoreInfo updates the value of CoreVersion,
// CurrentProtocolVersion, and CoreSupportedProtocolVersion from the Stellar
// core API.
//
// Warning: This method should only return an error if it is fatal. See usage
// in `App.Tick`
func (a *App) UpdateStellarCoreInfo(ctx context.Context) error {
	if a.config.StellarCoreURL == "" {
		return nil
	}

	core := &stellarcore.Client{
		URL: a.config.StellarCoreURL,
	}

	resp, err := core.Info(ctx)
	if err != nil {
		log.Warnf("could not load stellar-core info: %s", err)
		return nil
	}

	// Check if NetworkPassphrase is different, if so exit Horizon as it can break the
	// state of the application.
	if resp.Info.Network != a.config.NetworkPassphrase {
		return fmt.Errorf(
			"Network passphrase of stellar-core (%s) does not match Horizon configuration (%s). Exiting...",
			resp.Info.Network,
			a.config.NetworkPassphrase,
		)
	}

	a.coreState.Set(resp)
	return nil
}

// DeleteUnretainedHistory forwards to the app's reaper.  See
// `reap.DeleteUnretainedHistory` for details
func (a *App) DeleteUnretainedHistory(ctx context.Context) error {
	return a.reaper.DeleteUnretainedHistory(ctx)
}

// Tick triggers horizon to update all of it's background processes such as
// transaction submission, metrics, ingestion and reaping.
func (a *App) Tick(ctx context.Context) error {
	var wg sync.WaitGroup
	log.Debug("ticking app")

	// update ledger state, operation fee state, and stellar-core info in parallel
<<<<<<< HEAD
	wg.Add(3)
	var err error
	go func() { a.UpdateLedgerState(ctx); wg.Done() }()
=======
	wg.Add(4)
	var err error
	go func() { a.UpdateCoreLedgerState(ctx); wg.Done() }()
	go func() { a.UpdateHorizonLedgerState(ctx); wg.Done() }()
>>>>>>> 2be7469f
	go func() { a.UpdateFeeStatsState(ctx); wg.Done() }()
	go func() { err = a.UpdateStellarCoreInfo(ctx); wg.Done() }()
	wg.Wait()
	if err != nil {
		return err
	}

	wg.Add(1)
	go func() { a.submitter.Tick(ctx); wg.Done() }()
	wg.Wait()

	log.Debug("finished ticking app")
	return ctx.Err()
}

// Init initializes app, using the config to populate db connections and
// whatnot.
func (a *App) init() error {
	// app-context
	a.ctx, a.cancel = context.WithCancel(context.Background())

	// log
	log.DefaultLogger.Logger.Level = a.config.LogLevel
	log.DefaultLogger.Logger.Hooks.Add(logmetrics.DefaultMetrics)

	// sentry
	initSentry(a)

	// loggly
	initLogglyLog(a)

	// metrics and log.metrics
	a.prometheusRegistry = prometheus.NewRegistry()
	for _, meter := range *logmetrics.DefaultMetrics {
		a.prometheusRegistry.MustRegister(meter)
	}

	// stellarCoreInfo
	a.UpdateStellarCoreInfo(a.ctx)

	// horizon-db and core-db
	mustInitHorizonDB(a)

	if a.config.Ingest {
		// ingester
		initIngester(a)
	}
	initPathFinder(a)

	// txsub
	initSubmissionSystem(a)

	// reaper
	a.reaper = reap.New(a.config.HistoryRetentionCount, a.HorizonSession(), a.ledgerState)

	// go metrics
	initGoMetrics(a)

	// process metrics
	initProcessMetrics(a)

	// db-metrics
	initDbMetrics(a)

	// ingest.metrics
	initIngestMetrics(a)

	// txsub.metrics
	initTxSubMetrics(a)

	routerConfig := httpx.RouterConfig{
		DBSession:             a.historyQ.SessionInterface,
		TxSubmitter:           a.submitter,
		RateQuota:             a.config.RateQuota,
		BehindCloudflare:      a.config.BehindCloudflare,
		BehindAWSLoadBalancer: a.config.BehindAWSLoadBalancer,
		SSEUpdateFrequency:    a.config.SSEUpdateFrequency,
		StaleThreshold:        a.config.StaleThreshold,
		ConnectionTimeout:     a.config.ConnectionTimeout,
		NetworkPassphrase:     a.config.NetworkPassphrase,
		MaxPathLength:         a.config.MaxPathLength,
		PathFinder:            a.paths,
		PrometheusRegistry:    a.prometheusRegistry,
		CoreGetter:            a,
		HorizonVersion:        a.horizonVersion,
		FriendbotURL:          a.config.FriendbotURL,
		HealthCheck: healthCheck{
			session: a.historyQ.SessionInterface,
			ctx:     a.ctx,
			core: &stellarcore.Client{
				HTTP: &http.Client{Timeout: infoRequestTimeout},
				URL:  a.config.StellarCoreURL,
			},
			cache: newHealthCache(healthCacheTTL),
		},
	}

	if a.primaryHistoryQ != nil {
		routerConfig.PrimaryDBSession = a.primaryHistoryQ.SessionInterface
	}

	var err error
	config := httpx.ServerConfig{
		Port:      uint16(a.config.Port),
		AdminPort: uint16(a.config.AdminPort),
	}
	if a.config.TLSCert != "" && a.config.TLSKey != "" {
		config.TLSConfig = &httpx.TLSConfig{
			CertPath: a.config.TLSCert,
			KeyPath:  a.config.TLSKey,
		}
	}
	a.webServer, err = httpx.NewServer(config, routerConfig, a.ledgerState)
	if err != nil {
		return err
	}

	// web.metrics
	initWebMetrics(a)

	return nil
}

// run is the function that runs in the background that triggers Tick each
// second
func (a *App) run() {
	for {
		select {
		case <-a.ticks.C:
			ctx, cancel := context.WithTimeout(a.ctx, tickerMaxDuration)
			err := a.Tick(ctx)
			if err != nil {
				log.Warnf("error ticking app: %s", err)
			}
			cancel() // Release timer
		case <-a.ctx.Done():
			log.Info("finished background ticker")
			return
		}
	}
}<|MERGE_RESOLUTION|>--- conflicted
+++ resolved
@@ -433,16 +433,10 @@
 	log.Debug("ticking app")
 
 	// update ledger state, operation fee state, and stellar-core info in parallel
-<<<<<<< HEAD
-	wg.Add(3)
-	var err error
-	go func() { a.UpdateLedgerState(ctx); wg.Done() }()
-=======
 	wg.Add(4)
 	var err error
 	go func() { a.UpdateCoreLedgerState(ctx); wg.Done() }()
 	go func() { a.UpdateHorizonLedgerState(ctx); wg.Done() }()
->>>>>>> 2be7469f
 	go func() { a.UpdateFeeStatsState(ctx); wg.Done() }()
 	go func() { err = a.UpdateStellarCoreInfo(ctx); wg.Done() }()
 	wg.Wait()
