package integration

import (
	"context"
	"crypto/sha256"
	"math"
	"math/big"
	"strings"
	"testing"
	"time"

	"github.com/stretchr/testify/assert"
	"github.com/stretchr/testify/require"

	"github.com/stellar/go/amount"
	"github.com/stellar/go/clients/horizonclient"
	"github.com/stellar/go/ingest/sac"
	"github.com/stellar/go/keypair"
	"github.com/stellar/go/protocols/horizon/effects"
	"github.com/stellar/go/protocols/horizon/operations"
	"github.com/stellar/go/services/horizon/internal/db2/history"
	"github.com/stellar/go/services/horizon/internal/test/integration"
	"github.com/stellar/go/strkey"
	"github.com/stellar/go/txnbuild"
	"github.com/stellar/go/xdr"
)

const sac_contract = "soroban_sac_test.wasm"

// LongTermTTL is used to extend the lifetime of ledger entries by 10000 ledgers.
// This will ensure that the ledger entries never expire during the execution
// of the integration tests.
const LongTermTTL = 10000

// Tests use precompiled wasm bin files that are added to the testdata directory.
// Refer to ./services/horizon/internal/integration/contracts/README.md on how to recompile
// contract code if needed to new wasm.

func TestContractMintToAccount(t *testing.T) {
	itest := integration.NewTest(t, integration.Config{
		EnableStellarRPC: true,
	})

	issuer := itest.Master().Address()
	code := "USD"
	asset := xdr.MustNewCreditAsset(code, issuer)

	createSAC(itest, asset)

	recipientKp, recipient := itest.CreateAccount("100")
	itest.MustEstablishTrustline(recipientKp, recipient, txnbuild.MustAssetFromXDR(asset))

	_, mintTx, _ := assertInvokeHostFnSucceeds(
		itest,
		itest.Master(),
		mint(itest, issuer, asset, "20", accountAddressParam(recipient.GetAccountID())),
	)
	assertAccountInvokeHostFunctionOperation(itest, recipientKp.Address(), "", recipientKp.Address(), "20.0000000")
	assertContainsBalance(itest, recipientKp, issuer, code, amount.MustParse("20"))
	assertAssetStats(itest, assetStats{
		code:             code,
		issuer:           issuer,
		numAccounts:      1,
		balanceAccounts:  amount.MustParse("20"),
		numContracts:     0,
		balanceContracts: big.NewInt(0),
		contractID:       stellarAssetContractID(itest, asset),
	})

	fx := getTxEffects(itest, mintTx, asset)
	require.Len(t, fx, 1)
	creditEffect := assertContainsEffect(t, fx,
		effects.EffectAccountCredited)[0].(effects.AccountCredited)
	assert.Equal(t, recipientKp.Address(), creditEffect.Account)
	assert.Equal(t, issuer, creditEffect.Asset.Issuer)
	assert.Equal(t, code, creditEffect.Asset.Code)
	assert.Equal(t, "20.0000000", creditEffect.Amount)
	assertEventPayments(itest, mintTx, asset, "", recipient.GetAccountID(), "mint", "20.0000000")

	otherRecipientKp, otherRecipient := itest.CreateAccount("100")
	itest.MustEstablishTrustline(otherRecipientKp, otherRecipient, txnbuild.MustAssetFromXDR(asset))

	// calling transfer from the issuer account will also mint the asset
	_, transferTx, _ := assertInvokeHostFnSucceeds(
		itest,
		itest.Master(),
		transfer(itest, issuer, asset, "30", accountAddressParam(otherRecipient.GetAccountID())),
	)
	assertAccountInvokeHostFunctionOperation(itest, otherRecipientKp.Address(), issuer, otherRecipientKp.Address(), "30.0000000")
	assertContainsBalance(itest, recipientKp, issuer, code, amount.MustParse("20"))
	assertContainsBalance(itest, otherRecipientKp, issuer, code, amount.MustParse("30"))

	fx = getTxEffects(itest, transferTx, asset)
	if integration.GetCoreMaxSupportedProtocol() < 23 {
		assert.Len(t, fx, 2)
		assertContainsEffect(t, fx,
			effects.EffectAccountCredited,
			effects.EffectAccountDebited)
	} else {
		// see https://github.com/stellar/stellar-protocol/blob/master/core/cap-0067.md#remove-the-admin-from-the-sac-mint-and-clawback-events
		assert.Len(t, fx, 1)
		assertContainsEffect(t, fx,
			effects.EffectAccountCredited)
	}

	assertAssetStats(itest, assetStats{
		code:             code,
		issuer:           issuer,
		numAccounts:      2,
		balanceAccounts:  amount.MustParse("50"),
		numContracts:     0,
		balanceContracts: big.NewInt(0),
		contractID:       stellarAssetContractID(itest, asset),
	})
}

func TestSacTransfertWithMuxedInfo(t *testing.T) {
	if integration.GetCoreMaxSupportedProtocol() < 23 {
		t.Skip("This test run does not support less than Protocol 23")
	}

	itest := integration.NewTest(t, integration.Config{
<<<<<<< HEAD
		//HorizonEnvironment: map[string]string{"INGEST_DISABLE_STATE_VERIFICATION": "true"},
		EnableStellarRPC: true,
		//QuickExpiration:    true,
=======
		EnableStellarRPC: true,
>>>>>>> 9ffe350e
	})

	issuer := itest.Master().Address()
	code := "USD"
	asset := xdr.MustNewCreditAsset(code, issuer)

	createSAC(itest, asset)

	destAccKp, acc := itest.CreateAccount("100")
	destAcc := destAccKp.Address()
	itest.MustEstablishTrustline(destAccKp, acc, txnbuild.MustAssetFromXDR(asset))

	destinationAcID := xdr.MustAddress(destAcc)
	muxedId := xdr.Uint64(111)
	destinationMuxedAcc := xdr.MuxedAccount{
		Type: xdr.CryptoKeyTypeKeyTypeMuxedEd25519,
		Med25519: &xdr.MuxedAccountMed25519{
			Id:      muxedId,
			Ed25519: *destinationAcID.Ed25519,
		},
	}

	assertInvokeHostFnSucceeds(
		itest,
		itest.Master(),
		// Transfer is the only SAC function that has support for destination MuxedAccount
		// See https://github.com/stellar/stellar-protocol/blob/master/core/cap-0067.md#update-the-sac-transfer-function-to-support-muxed-addresses
		// this test will fail simulateTransaction when called with mint.
		transfer(itest, issuer, asset, "20", muxedAccountAddressParam(destinationMuxedAcc)),
	)

	ops, err := itest.Client().Operations(horizonclient.OperationRequest{
		ForAccount: destAcc,
		Limit:      1,
		Order:      "desc",
	})
	assert.NoError(t, err)
	result := ops.Embedded.Records[0]
	assert.Equal(t, result.GetType(), operations.TypeNames[xdr.OperationTypeInvokeHostFunction])
	fnType := result.(operations.InvokeHostFunction)
	assert.Equal(t, fnType.Function, "HostFunctionTypeHostFunctionTypeInvokeContract")
	balanceChanges := fnType.AssetBalanceChanges
	assert.Len(t, balanceChanges, 1)

	assert.Equal(t, balanceChanges[0].Type, "mint") // it's not a transfer.
	assert.Equal(t, destAcc, balanceChanges[0].To)
	assert.Equal(t, "20.0000000", balanceChanges[0].Amount)
	assert.Equal(t, "111", balanceChanges[0].DestinationMuxedId)

}

func createSAC(itest *integration.Test, asset xdr.Asset) {
	createSACWithTTL(itest, asset, LongTermTTL)
}

func createSACWithTTL(itest *integration.Test, asset xdr.Asset, ttl uint32) {
	invokeHostFunction := &txnbuild.InvokeHostFunction{
		HostFunction: xdr.HostFunction{
			Type: xdr.HostFunctionTypeHostFunctionTypeCreateContract,
			CreateContract: &xdr.CreateContractArgs{
				ContractIdPreimage: xdr.ContractIdPreimage{
					Type:      xdr.ContractIdPreimageTypeContractIdPreimageFromAsset,
					FromAsset: &asset,
				},
				Executable: xdr.ContractExecutable{
					Type:     xdr.ContractExecutableTypeContractExecutableStellarAsset,
					WasmHash: nil,
				},
			},
		},
		SourceAccount: itest.Master().Address(),
	}
	_, _, preFlightOp := assertInvokeHostFnSucceeds(itest, itest.Master(), invokeHostFunction)
	sourceAccount, extendTTLOp := itest.PreflightExtendExpiration(
		itest.Master().Address(),
		preFlightOp.Ext.SorobanData.Resources.Footprint.ReadWrite,
		ttl,
	)
	itest.MustSubmitOperations(&sourceAccount, itest.Master(), &extendTTLOp)
}

func TestContractMintToContract(t *testing.T) {
	itest := integration.NewTest(t, integration.Config{
		EnableStellarRPC: true,
	})

	issuer := itest.Master().Address()
	code := "USD"
	asset := xdr.MustNewCreditAsset(code, issuer)

	createSAC(itest, asset)

	// Create recipient contract
	recipientContractID, _ := mustCreateAndInstallContract(itest, itest.Master(), "a1", add_u64_contract)
	strkeyRecipientContractID, err := strkey.Encode(strkey.VersionByteContract, recipientContractID[:])
	assert.NoError(t, err)

	// calling transfer from the issuer account will also mint the asset
	invokeHostOp, err := txnbuild.NewPaymentToContract(txnbuild.PaymentToContractParams{
		NetworkPassphrase: itest.GetPassPhrase(),
		Destination:       strkey.MustEncode(strkey.VersionByteContract, recipientContractID[:]),
		Amount:            amount.String(3),
		Asset: txnbuild.CreditAsset{
			Code:   code,
			Issuer: issuer,
		},
		SourceAccount: issuer,
	})
	assert.NoError(t, err)
	transferTx := itest.MustSubmitOperations(itest.MasterAccount(), itest.Master(), &invokeHostOp)

	assertContractMintEffects := func(fx []effects.Effect) {
		if integration.GetCoreMaxSupportedProtocol() < 23 {
			assertContainsEffect(t, fx,
				effects.EffectContractCredited,
				effects.EffectAccountDebited)
		} else {
			assertContainsEffect(t, fx,
				effects.EffectContractCredited)
		}
	}

	assertContractMintEffects(getTxEffects(itest, transferTx.Hash, asset))

	// call transfer again to exercise code path when the contract balance already exists
	invokeHostOp, err = txnbuild.NewPaymentToContract(txnbuild.PaymentToContractParams{
		NetworkPassphrase: itest.GetPassPhrase(),
		Destination:       strkey.MustEncode(strkey.VersionByteContract, recipientContractID[:]),
		Amount:            amount.String(3),
		Asset: txnbuild.CreditAsset{
			Code:   code,
			Issuer: issuer,
		},
		SourceAccount: issuer,
	})
	assert.NoError(t, err)
	transferTx = itest.MustSubmitOperations(itest.MasterAccount(), itest.Master(), &invokeHostOp)

	assertContractMintEffects(getTxEffects(itest, transferTx.Hash, asset))

	balanceAmount, _, _ := assertInvokeHostFnSucceeds(
		itest,
		itest.Master(),
		contractBalance(itest, issuer, asset, recipientContractID),
	)
	assert.Equal(itest.CurrentTest(), xdr.ScValTypeScvI128, balanceAmount.Type)
	assert.Equal(itest.CurrentTest(), xdr.Uint64(6), (*balanceAmount.I128).Lo)
	assert.Equal(itest.CurrentTest(), xdr.Int64(0), (*balanceAmount.I128).Hi)

	mintAmount := xdr.Int128Parts{Lo: math.MaxUint64 - 6, Hi: math.MaxInt64}
	_, mintTx, _ := assertInvokeHostFnSucceeds(
		itest,
		itest.Master(),
		mintWithAmt(
			itest,
			issuer, asset,
			i128Param(int64(mintAmount.Hi), uint64(mintAmount.Lo)),
			contractAddressParam(recipientContractID)),
	)
	assertContainsEffect(t, getTxEffects(itest, mintTx, asset),
		effects.EffectContractCredited)

	balanceAmount, _, _ = assertInvokeHostFnSucceeds(
		itest,
		itest.Master(),
		contractBalance(itest, issuer, asset, recipientContractID),
	)
	assert.Equal(itest.CurrentTest(), xdr.ScValTypeScvI128, balanceAmount.Type)
	assert.Equal(itest.CurrentTest(), xdr.Uint64(math.MaxUint64), (*balanceAmount.I128).Lo)
	assert.Equal(itest.CurrentTest(), xdr.Int64(math.MaxInt64), (*balanceAmount.I128).Hi)
	assertEventPayments(itest, mintTx, asset, "", strkeyRecipientContractID, "mint", amount.String128(mintAmount))

	// 2^127 - 1
	balanceContracts := new(big.Int).Lsh(big.NewInt(1), 127)
	balanceContracts.Sub(balanceContracts, big.NewInt(1))
	assertAssetStats(itest, assetStats{
		code:             code,
		issuer:           issuer,
		numAccounts:      0,
		balanceAccounts:  0,
		numContracts:     1,
		balanceContracts: balanceContracts,
		contractID:       stellarAssetContractID(itest, asset),
	})
}

func keyHashFromLedgerKey(t *testing.T, key xdr.LedgerKey) [32]byte {
	payload, err := key.MarshalBinary()
	require.NoError(t, err)
	return sha256.Sum256(payload)
}

func TestExpirationAndRestoration(t *testing.T) {
	itest := integration.NewTest(t, integration.Config{
		EnableStellarRPC: true,
		HorizonIngestParameters: map[string]string{
			// disable state verification because we will insert
			// a fake asset contract in the horizon db and we don't
			// want state verification to detect this
			"ingest-disable-state-verification": "true",
		},
		QuickExpiration: true,
	})

	issuer := itest.Master().Address()
	code := "USD"

	// Create contract to store synthetic asset balances
	storeContractID, _ := mustCreateAndInstallContract(
		itest,
		itest.Master(),
		"a1",
		"soroban_store.wasm",
	)
	keyHash := keyHashFromLedgerKey(t, sac.AssetToContractDataLedgerKey(storeContractID))
	syntheticAssetContract := history.AssetContract{
		KeyHash:          keyHash[:],
		ContractID:       storeContractID[:],
		AssetType:        xdr.AssetTypeAssetTypeCreditAlphanum4,
		AssetCode:        code,
		AssetIssuer:      issuer,
		ExpirationLedger: itest.GetLedgerEntryTTL(sac.AssetToContractDataLedgerKey(storeContractID)),
	}
	insertAssetContract(itest, syntheticAssetContract)

	// create active balance
	_, _, setOp := assertInvokeHostFnSucceeds(
		itest,
		itest.Master(),
		invokeStoreSet(
			itest,
			storeContractID,
			sac.BalanceToContractData(
				storeContractID,
				[32]byte{1},
				23,
			),
		),
	)
	sourceAccount, extendTTLOp := itest.PreflightExtendExpiration(
		itest.Master().Address(),
		setOp.Ext.SorobanData.Resources.Footprint.ReadWrite,
		LongTermTTL,
	)
	itest.MustSubmitOperations(&sourceAccount, itest.Master(), &extendTTLOp)
	assertAssetStats(itest, assetStats{
		code:             code,
		issuer:           issuer,
		numAccounts:      0,
		balanceAccounts:  0,
		numContracts:     1,
		balanceContracts: big.NewInt(23),
		contractID:       storeContractID,
	})

	// create balance which we will expire
	holder := [32]byte{2}
	balanceToExpire := sac.BalanceToContractData(
		storeContractID,
		holder,
		37,
	)
	assertInvokeHostFnSucceeds(
		itest,
		itest.Master(),
		invokeStoreSet(
			itest,
			storeContractID,
			balanceToExpire,
		),
	)
	assertAssetStats(itest, assetStats{
		code:             code,
		issuer:           issuer,
		numAccounts:      0,
		balanceAccounts:  0,
		numContracts:     2,
		balanceContracts: big.NewInt(60),
		contractID:       storeContractID,
	})

	balanceToExpireLedgerKey := xdr.LedgerKey{
		Type: xdr.LedgerEntryTypeContractData,
		ContractData: &xdr.LedgerKeyContractData{
			Contract:   balanceToExpire.ContractData.Contract,
			Key:        balanceToExpire.ContractData.Key,
			Durability: balanceToExpire.ContractData.Durability,
		},
	}
	// The TESTING_MINIMUM_PERSISTENT_ENTRY_LIFETIME=10 configuration in stellar-core
	// will ensure that the ledger entry expires after 10 ledgers.
	// Because ARTIFICIALLY_ACCELERATE_TIME_FOR_TESTING is set to true, 10 ledgers
	// should elapse in 10 seconds
	itest.WaitUntilLedgerEntryTTL(balanceToExpireLedgerKey)
	assertAssetStats(itest, assetStats{
		code:             code,
		issuer:           issuer,
		numAccounts:      0,
		balanceAccounts:  0,
		numContracts:     1,
		balanceContracts: big.NewInt(23),
		contractID:       storeContractID,
	})

	// increase active balance from 23 to 50
	assertInvokeHostFnSucceeds(
		itest,
		itest.Master(),
		invokeStoreSet(
			itest,
			storeContractID,
			sac.BalanceToContractData(
				storeContractID,
				[32]byte{1},
				50,
			),
		),
	)
	assertAssetStats(itest, assetStats{
		code:             code,
		issuer:           issuer,
		numAccounts:      0,
		balanceAccounts:  0,
		numContracts:     1,
		balanceContracts: big.NewInt(50),
		contractID:       storeContractID,
	})

	// restore expired balance
	restoreFootprint, err := txnbuild.NewAssetBalanceRestoration(txnbuild.AssetBalanceRestorationParams{
		NetworkPassphrase: itest.GetPassPhrase(),
		Contract:          strkey.MustEncode(strkey.VersionByteContract, holder[:]),
		Asset: txnbuild.CreditAsset{
			Code:   code,
			Issuer: issuer,
		},
		SourceAccount: itest.Master().Address(),
	})
	assert.NoError(t, err)
	// set the contract id to storeContractID because we are restoring a fake asset balance
	restoreFootprint.Ext.SorobanData.Resources.Footprint.ReadWrite[0].ContractData.Contract.ContractId = &storeContractID
	itest.MustSubmitOperations(itest.MasterAccount(), itest.Master(), &restoreFootprint)

	assertAssetStats(itest, assetStats{
		code:             code,
		issuer:           issuer,
		numAccounts:      0,
		balanceAccounts:  0,
		numContracts:     2,
		balanceContracts: big.NewInt(87),
		contractID:       storeContractID,
	})

	// expire the balance again
	itest.WaitUntilLedgerEntryTTL(balanceToExpireLedgerKey)

	// decrease active balance from 50 to 3
	assertInvokeHostFnSucceeds(
		itest,
		itest.Master(),
		invokeStoreSet(
			itest,
			storeContractID,
			sac.BalanceToContractData(
				storeContractID,
				[32]byte{1},
				3,
			),
		),
	)
	assertAssetStats(itest, assetStats{
		code:             code,
		issuer:           issuer,
		numAccounts:      0,
		balanceAccounts:  0,
		numContracts:     1,
		balanceContracts: big.NewInt(3),
		contractID:       storeContractID,
	})

	// remove active balance
	assertInvokeHostFnSucceeds(
		itest,
		itest.Master(),
		invokeStoreRemove(
			itest,
			storeContractID,
			sac.ContractBalanceLedgerKey(
				storeContractID,
				[32]byte{1},
			),
		),
	)
	assertAssetStats(itest, assetStats{
		code:             code,
		issuer:           issuer,
		numAccounts:      0,
		balanceAccounts:  0,
		numContracts:     0,
		balanceContracts: big.NewInt(0),
		contractID:       storeContractID,
	})
}

func insertAssetContract(itest *integration.Test, syntheticAssetContract history.AssetContract) {
	assert.NoError(itest.CurrentTest(), itest.HorizonIngest().HistoryQ().Begin(context.Background()))
	assert.NoError(itest.CurrentTest(), itest.HorizonIngest().HistoryQ().InsertAssetContracts(
		context.Background(),
		[]history.AssetContract{syntheticAssetContract},
	))
	assert.NoError(itest.CurrentTest(), itest.HorizonIngest().HistoryQ().Commit())
}

func TestEvictionAndRestoration(t *testing.T) {
	if integration.GetCoreMaxSupportedProtocol() < 23 {
		t.Skip("This test run does not support less than Protocol 23")
	}

	itest := integration.NewTest(t, integration.Config{
		EnableStellarRPC: true,
		HorizonIngestParameters: map[string]string{
			// disable state verification because we will insert
			// a fake asset contract in the horizon db and we don't
			// want state verification to detect this
			"ingest-disable-state-verification": "true",
		},
		QuickExpiration: true,
		QuickEviction:   true,
	})

	issuer := itest.Master().Address()
	code := "USD"

	// Create contract to store synthetic asset balances
	storeContractID, _ := mustCreateAndInstallContract(
		itest,
		itest.Master(),
		"a1",
		"soroban_store.wasm",
	)
	keyHash := keyHashFromLedgerKey(t, sac.AssetToContractDataLedgerKey(storeContractID))
	syntheticAssetContract := history.AssetContract{
		KeyHash:          keyHash[:],
		ContractID:       storeContractID[:],
		AssetType:        xdr.AssetTypeAssetTypeCreditAlphanum4,
		AssetCode:        code,
		AssetIssuer:      issuer,
		ExpirationLedger: itest.GetLedgerEntryTTL(sac.AssetToContractDataLedgerKey(storeContractID)),
	}
	insertAssetContract(itest, syntheticAssetContract)

	// create balance which we will expire and evicted
	holder := [32]byte{2}
	balanceToEvict := sac.BalanceToContractData(
		storeContractID,
		holder,
		37,
	)
	assertInvokeHostFnSucceeds(
		itest,
		itest.Master(),
		invokeStoreSet(
			itest,
			storeContractID,
			balanceToEvict,
		),
	)
	assertAssetStats(itest, assetStats{
		code:             code,
		issuer:           issuer,
		numAccounts:      0,
		balanceAccounts:  0,
		numContracts:     1,
		balanceContracts: big.NewInt(37),
		contractID:       storeContractID,
	})

	balanceToEvictLedgerKey := xdr.LedgerKey{
		Type: xdr.LedgerEntryTypeContractData,
		ContractData: &xdr.LedgerKeyContractData{
			Contract:   balanceToEvict.ContractData.Contract,
			Key:        balanceToEvict.ContractData.Key,
			Durability: balanceToEvict.ContractData.Durability,
		},
	}
	// Wait for the ledger entry to be evicted.
	// The test runs with quickExpiry and quickEviction, so the
	// entry will expire after 10 ledgers and be evicted within the next 16 ledgers.
	itest.WaitUntilLedgerEntryIsEvicted(balanceToEvictLedgerKey, time.Second*30)
	assertAssetStats(itest, assetStats{
		code:             code,
		issuer:           issuer,
		numAccounts:      0,
		balanceAccounts:  0,
		numContracts:     0,
		balanceContracts: big.NewInt(0),
		contractID:       storeContractID,
	})

	// restore evicted balance
	sourceAccount, restoreOp := itest.RestoreFootprint(issuer, balanceToEvictLedgerKey)
	itest.MustSubmitOperations(&sourceAccount, itest.Master(), &restoreOp)

	assertAssetStats(itest, assetStats{
		code:             code,
		issuer:           issuer,
		numAccounts:      0,
		balanceAccounts:  0,
		numContracts:     1,
		balanceContracts: big.NewInt(37),
		contractID:       storeContractID,
	})
}

func TestEvictionOfSACWithActiveBalance(t *testing.T) {
	if integration.GetCoreMaxSupportedProtocol() < 23 {
		t.Skip("This test run does not support less than Protocol 23")
	}

	itest := integration.NewTest(t, integration.Config{
		EnableStellarRPC: true,
		HorizonIngestParameters: map[string]string{
			// disable state verification because we will insert
			// a fake asset contract in the horizon db and we don't
			// want state verification to detect this
			"ingest-disable-state-verification": "true",
		},
		QuickExpiration: true,
		QuickEviction:   true,
	})

	issuer := itest.Master().Address()
	code := "USD"

	asset := xdr.MustNewCreditAsset(code, issuer)
	recipientKp, recipient := itest.CreateAccount("100")
	itest.MustEstablishTrustline(recipientKp, recipient, txnbuild.MustAssetFromXDR(asset))

	// Create contract to store synthetic asset balances
	storeContractID, _ := mustCreateAndInstallContractWithTTL(
		itest,
		itest.Master(),
		"a1",
		"soroban_store.wasm",
		20,
	)

	keyHash := keyHashFromLedgerKey(t, sac.AssetToContractDataLedgerKey(storeContractID))
	syntheticAssetContract := history.AssetContract{
		KeyHash:          keyHash[:],
		ContractID:       storeContractID[:],
		AssetType:        xdr.AssetTypeAssetTypeCreditAlphanum4,
		AssetCode:        code,
		AssetIssuer:      issuer,
		ExpirationLedger: itest.GetLedgerEntryTTL(sac.AssetToContractDataLedgerKey(storeContractID)),
	}
	insertAssetContract(itest, syntheticAssetContract)

	// create active balance
	_, _, setOp := assertInvokeHostFnSucceeds(
		itest,
		itest.Master(),
		invokeStoreSet(
			itest,
			storeContractID,
			sac.BalanceToContractData(
				storeContractID,
				[32]byte{1},
				23,
			),
		),
	)
	sourceAccount, extendTTLOp := itest.PreflightExtendExpiration(
		itest.Master().Address(),
		setOp.Ext.SorobanData.Resources.Footprint.ReadWrite,
		LongTermTTL,
	)
	itest.MustSubmitOperations(&sourceAccount, itest.Master(), &extendTTLOp)
	assertAssetStats(itest, assetStats{
		code:             code,
		issuer:           issuer,
		numAccounts:      1,
		balanceAccounts:  0,
		numContracts:     1,
		balanceContracts: big.NewInt(23),
		contractID:       storeContractID,
	})

	contractToEvictLedgerKey := xdr.LedgerKey{
		Type: xdr.LedgerEntryTypeContractData,
		ContractData: &xdr.LedgerKeyContractData{
			Contract: xdr.ScAddress{
				Type:       xdr.ScAddressTypeScAddressTypeContract,
				AccountId:  nil,
				ContractId: &storeContractID,
			},
			Key: xdr.ScVal{
				Type: xdr.ScValTypeScvLedgerKeyContractInstance,
			},
			Durability: xdr.ContractDataDurabilityPersistent,
		},
	}
	itest.WaitUntilLedgerEntryIsEvicted(contractToEvictLedgerKey, time.Minute)

	assertAssetStats(itest, assetStats{
		code:             code,
		issuer:           issuer,
		numAccounts:      1,
		balanceAccounts:  0,
		numContracts:     0,
		balanceContracts: big.NewInt(0),
		contractID:       [32]byte{},
	})
}

func TestExpirationOfSACAndRestoration(t *testing.T) {
	itest := integration.NewTest(t, integration.Config{
		EnableStellarRPC: true,
		HorizonIngestParameters: map[string]string{
			// disable state verification because we will insert
			// a fake asset contract in the horizon db and we don't
			// want state verification to detect this
			"ingest-disable-state-verification": "true",
		},
		QuickExpiration: true,
	})

	issuer := itest.Master().Address()
	code := "USD"
	asset := xdr.MustNewCreditAsset(code, issuer)

	createSACWithTTL(itest, asset, 30)
	contractID := stellarAssetContractID(itest, asset)

	assertAssetStats(itest, assetStats{
		code:             code,
		issuer:           issuer,
		numAccounts:      0,
		balanceAccounts:  0,
		numContracts:     0,
		balanceContracts: big.NewInt(0),
		contractID:       contractID,
	})

	contractToExpireLedgerKey := xdr.LedgerKey{
		Type: xdr.LedgerEntryTypeContractData,
		ContractData: &xdr.LedgerKeyContractData{
			Contract: xdr.ScAddress{
				Type:       xdr.ScAddressTypeScAddressTypeContract,
				AccountId:  nil,
				ContractId: &contractID,
			},
			Key: xdr.ScVal{
				Type: xdr.ScValTypeScvLedgerKeyContractInstance,
			},
			Durability: xdr.ContractDataDurabilityPersistent,
		},
	}
	itest.WaitUntilLedgerEntryTTL(contractToExpireLedgerKey)

	assets, err := itest.Client().Assets(horizonclient.AssetRequest{
		ForAssetCode:   code,
		ForAssetIssuer: issuer,
		Limit:          1,
	})
	assert.NoError(itest.CurrentTest(), err)
	assert.Empty(itest.CurrentTest(), assets.Embedded.Records)

	// restore expired contract
	sourceAccount, restoreOp := itest.RestoreFootprint(itest.Master().Address(), contractToExpireLedgerKey)
	itest.MustSubmitOperations(&sourceAccount, itest.Master(), &restoreOp)

	assertAssetStats(itest, assetStats{
		code:             code,
		issuer:           issuer,
		numAccounts:      0,
		balanceAccounts:  0,
		numContracts:     0,
		balanceContracts: big.NewInt(0),
		contractID:       contractID,
	})
}

func TestEvictionOfSACAndRestoration(t *testing.T) {
	if integration.GetCoreMaxSupportedProtocol() < 23 {
		t.Skip("This test run does not support less than Protocol 23")
	}

	itest := integration.NewTest(t, integration.Config{
		EnableStellarRPC: true,
		HorizonIngestParameters: map[string]string{
			// disable state verification because we will insert
			// a fake asset contract in the horizon db and we don't
			// want state verification to detect this
			"ingest-disable-state-verification": "true",
		},
		QuickExpiration: true,
		QuickEviction:   true,
	})

	issuer := itest.Master().Address()
	code := "USD"
	asset := xdr.MustNewCreditAsset(code, issuer)

	createSACWithTTL(itest, asset, 30)
	contractID := stellarAssetContractID(itest, asset)

	assertAssetStats(itest, assetStats{
		code:             code,
		issuer:           issuer,
		numAccounts:      0,
		balanceAccounts:  0,
		numContracts:     0,
		balanceContracts: big.NewInt(0),
		contractID:       contractID,
	})

	contractToEvictLedgerKey := xdr.LedgerKey{
		Type: xdr.LedgerEntryTypeContractData,
		ContractData: &xdr.LedgerKeyContractData{
			Contract: xdr.ScAddress{
				Type:       xdr.ScAddressTypeScAddressTypeContract,
				AccountId:  nil,
				ContractId: &contractID,
			},
			Key: xdr.ScVal{
				Type: xdr.ScValTypeScvLedgerKeyContractInstance,
			},
			Durability: xdr.ContractDataDurabilityPersistent,
		},
	}
	itest.WaitUntilLedgerEntryIsEvicted(contractToEvictLedgerKey, time.Minute)

	assets, err := itest.Client().Assets(horizonclient.AssetRequest{
		ForAssetCode:   code,
		ForAssetIssuer: issuer,
		Limit:          1,
	})
	assert.NoError(itest.CurrentTest(), err)
	assert.Empty(itest.CurrentTest(), assets.Embedded.Records)

	// restore evicted contract
	sourceAccount, restoreOp := itest.RestoreFootprint(itest.Master().Address(), contractToEvictLedgerKey)
	itest.MustSubmitOperations(&sourceAccount, itest.Master(), &restoreOp)

	assertAssetStats(itest, assetStats{
		code:             code,
		issuer:           issuer,
		numAccounts:      0,
		balanceAccounts:  0,
		numContracts:     0,
		balanceContracts: big.NewInt(0),
		contractID:       contractID,
	})
}

func invokeStoreSet(
	itest *integration.Test,
	storeContractID xdr.ContractId,
	ledgerEntryData xdr.LedgerEntryData,
) *txnbuild.InvokeHostFunction {
	key := ledgerEntryData.MustContractData().Key
	val := ledgerEntryData.MustContractData().Val
	return &txnbuild.InvokeHostFunction{
		HostFunction: xdr.HostFunction{
			Type: xdr.HostFunctionTypeHostFunctionTypeInvokeContract,
			InvokeContract: &xdr.InvokeContractArgs{
				ContractAddress: contractIDParam(storeContractID),
				FunctionName:    "set",
				Args: xdr.ScVec{
					key,
					val,
				},
			},
		},
		SourceAccount: itest.Master().Address(),
	}
}

func invokeStoreRemove(
	itest *integration.Test,
	storeContractID xdr.ContractId,
	ledgerKey xdr.LedgerKey,
) *txnbuild.InvokeHostFunction {
	return &txnbuild.InvokeHostFunction{
		HostFunction: xdr.HostFunction{
			Type: xdr.HostFunctionTypeHostFunctionTypeInvokeContract,
			InvokeContract: &xdr.InvokeContractArgs{
				ContractAddress: contractIDParam(storeContractID),
				FunctionName:    "remove",
				Args: xdr.ScVec{
					ledgerKey.MustContractData().Key,
				},
			},
		},
		SourceAccount: itest.Master().Address(),
	}
}

func TestContractTransferBetweenAccounts(t *testing.T) {
	itest := integration.NewTest(t, integration.Config{
		EnableStellarRPC: true,
	})

	issuer := itest.Master().Address()
	code := "USD"
	asset := xdr.MustNewCreditAsset(code, issuer)

	createSAC(itest, asset)

	recipientKp, recipient := itest.CreateAccount("100")
	itest.MustEstablishTrustline(recipientKp, recipient, txnbuild.MustAssetFromXDR(asset))

	itest.MustSubmitOperations(
		itest.MasterAccount(),
		itest.Master(),
		&txnbuild.Payment{
			SourceAccount: issuer,
			Destination:   recipient.GetAccountID(),
			Asset: txnbuild.CreditAsset{
				Code:   code,
				Issuer: issuer,
			},
			Amount: "1000",
		},
	)

	assertContainsBalance(itest, recipientKp, issuer, code, amount.MustParse("1000"))
	assertAssetStats(itest, assetStats{
		code:             code,
		issuer:           issuer,
		numAccounts:      1,
		balanceAccounts:  amount.MustParse("1000"),
		numContracts:     0,
		balanceContracts: big.NewInt(0),
		contractID:       stellarAssetContractID(itest, asset),
	})

	otherRecipientKp, otherRecipient := itest.CreateAccount("100")
	itest.MustEstablishTrustline(otherRecipientKp, otherRecipient, txnbuild.MustAssetFromXDR(asset))

	_, transferTx, _ := assertInvokeHostFnSucceeds(
		itest,
		recipientKp,
		transfer(itest, recipientKp.Address(), asset, "30", accountAddressParam(otherRecipient.GetAccountID())),
	)
	assertAccountInvokeHostFunctionOperation(itest, recipientKp.Address(), recipientKp.Address(), otherRecipientKp.Address(), "30.0000000")
	assertAccountInvokeHostFunctionOperation(itest, otherRecipientKp.Address(), recipientKp.Address(), otherRecipientKp.Address(), "30.0000000")
	assertContainsBalance(itest, recipientKp, issuer, code, amount.MustParse("970"))
	assertContainsBalance(itest, otherRecipientKp, issuer, code, amount.MustParse("30"))

	fx := getTxEffects(itest, transferTx, asset)
	assert.NotEmpty(t, fx)
	assertContainsEffect(t, fx, effects.EffectAccountCredited, effects.EffectAccountDebited)
	assertAssetStats(itest, assetStats{
		code:             code,
		issuer:           issuer,
		numAccounts:      2,
		balanceAccounts:  amount.MustParse("1000"),
		numContracts:     0,
		balanceContracts: big.NewInt(0),
		contractID:       stellarAssetContractID(itest, asset),
	})
	assertEventPayments(itest, transferTx, asset, recipientKp.Address(), otherRecipient.GetAccountID(), "transfer", "30.0000000")
}

func TestContractTransferBetweenAccountAndContract(t *testing.T) {
	itest := integration.NewTest(t, integration.Config{
		EnableStellarRPC: true,
	})

	issuer := itest.Master().Address()
	code := "USDLONG"
	asset := xdr.MustNewCreditAsset(code, issuer)

	createSAC(itest, asset)

	recipientKp, recipient := itest.CreateAccount("100")
	itest.MustEstablishTrustline(recipientKp, recipient, txnbuild.MustAssetFromXDR(asset))

	itest.MustSubmitOperations(
		itest.MasterAccount(),
		itest.Master(),
		&txnbuild.Payment{
			SourceAccount: issuer,
			Destination:   recipient.GetAccountID(),
			Asset: txnbuild.CreditAsset{
				Code:   code,
				Issuer: issuer,
			},
			Amount: "1000",
		},
	)

	// Create recipient contract
	recipientContractID, recipientContractHash := mustCreateAndInstallContract(itest, itest.Master(), "a1", sac_contract)
	strkeyRecipientContractID, err := strkey.Encode(strkey.VersionByteContract, recipientContractID[:])
	assert.NoError(t, err)

	// init recipient contract with the asset contract id
	assertInvokeHostFnSucceeds(
		itest,
		itest.Master(),
		initAssetContract(itest, issuer, asset, recipientContractID, recipientContractHash),
	)

	assertAssetStats(itest, assetStats{
		code:             code,
		issuer:           issuer,
		numAccounts:      1,
		balanceAccounts:  amount.MustParse("1000"),
		numContracts:     0,
		balanceContracts: big.NewInt(0),
		contractID:       stellarAssetContractID(itest, asset),
	})

	// transfer from account to contract
	invokeHostOp, err := txnbuild.NewPaymentToContract(txnbuild.PaymentToContractParams{
		NetworkPassphrase: itest.GetPassPhrase(),
		Destination:       strkey.MustEncode(strkey.VersionByteContract, recipientContractID[:]),
		Amount:            "30",
		Asset: txnbuild.CreditAsset{
			Code:   code,
			Issuer: issuer,
		},
		SourceAccount: recipientKp.Address(),
	})
	assert.NoError(t, err)
	transferTx := itest.MustSubmitOperations(recipient, recipientKp, &invokeHostOp)

	assertAccountInvokeHostFunctionOperation(itest, recipientKp.Address(), recipientKp.Address(), strkeyRecipientContractID, "30.0000000")
	assertContainsBalance(itest, recipientKp, issuer, code, amount.MustParse("970"))
	assertContainsEffect(t, getTxEffects(itest, transferTx.Hash, asset),
		effects.EffectAccountDebited, effects.EffectContractCredited)
	assertAssetStats(itest, assetStats{
		code:             code,
		issuer:           issuer,
		numAccounts:      1,
		balanceAccounts:  amount.MustParse("970"),
		numContracts:     1,
		balanceContracts: big.NewInt(int64(amount.MustParse("30"))),
		contractID:       stellarAssetContractID(itest, asset),
	})
	assertEventPayments(itest, transferTx.Hash, asset, recipientKp.Address(), strkeyRecipientContractID, "transfer", "30.0000000")

	// transfer from account to contract again to exercise code path where contract balance already exists
	invokeHostOp, err = txnbuild.NewPaymentToContract(txnbuild.PaymentToContractParams{
		NetworkPassphrase: itest.GetPassPhrase(),
		Destination:       strkey.MustEncode(strkey.VersionByteContract, recipientContractID[:]),
		Amount:            "70",
		Asset: txnbuild.CreditAsset{
			Code:   code,
			Issuer: issuer,
		},
		SourceAccount: recipientKp.Address(),
	})
	assert.NoError(t, err)
	transferTx = itest.MustSubmitOperations(recipient, recipientKp, &invokeHostOp)

	assertAccountInvokeHostFunctionOperation(itest, recipientKp.Address(), recipientKp.Address(), strkeyRecipientContractID, "70.0000000")
	assertContainsBalance(itest, recipientKp, issuer, code, amount.MustParse("900"))
	assertContainsEffect(t, getTxEffects(itest, transferTx.Hash, asset),
		effects.EffectAccountDebited, effects.EffectContractCredited)
	assertAssetStats(itest, assetStats{
		code:             code,
		issuer:           issuer,
		numAccounts:      1,
		balanceAccounts:  amount.MustParse("900"),
		numContracts:     1,
		balanceContracts: big.NewInt(int64(amount.MustParse("100"))),
		contractID:       stellarAssetContractID(itest, asset),
	})
	assertEventPayments(itest, transferTx.Hash, asset, recipientKp.Address(), strkeyRecipientContractID, "transfer", "70.0000000")

	// transfer from contract to account
	_, transferTxHash, _ := assertInvokeHostFnSucceeds(
		itest,
		recipientKp,
		transferFromContract(itest, recipientKp.Address(), asset, recipientContractID, recipientContractHash, "50", accountAddressParam(recipient.GetAccountID())),
	)
	assertAccountInvokeHostFunctionOperation(itest, recipientKp.Address(), strkeyRecipientContractID, recipientKp.Address(), "50.0000000")
	assertContainsEffect(t, getTxEffects(itest, transferTxHash, asset),
		effects.EffectContractDebited, effects.EffectAccountCredited)
	assertContainsBalance(itest, recipientKp, issuer, code, amount.MustParse("950"))
	assertAssetStats(itest, assetStats{
		code:             code,
		issuer:           issuer,
		numAccounts:      1,
		balanceAccounts:  amount.MustParse("950"),
		numContracts:     1,
		balanceContracts: big.NewInt(int64(amount.MustParse("50"))),
		contractID:       stellarAssetContractID(itest, asset),
	})
	assertEventPayments(itest, transferTxHash, asset, strkeyRecipientContractID, recipientKp.Address(), "transfer", "50.0000000")

	balanceAmount, _, _ := assertInvokeHostFnSucceeds(
		itest,
		itest.Master(),
		contractBalance(itest, issuer, asset, recipientContractID),
	)
	assert.Equal(itest.CurrentTest(), xdr.ScValTypeScvI128, balanceAmount.Type)
	assert.Equal(itest.CurrentTest(), xdr.Uint64(500000000), (*balanceAmount.I128).Lo)
	assert.Equal(itest.CurrentTest(), xdr.Int64(0), (*balanceAmount.I128).Hi)
}

func TestContractTransferBetweenContracts(t *testing.T) {
	itest := integration.NewTest(t, integration.Config{
		EnableStellarRPC: true,
	})

	issuer := itest.Master().Address()
	code := "USD"
	asset := xdr.MustNewCreditAsset(code, issuer)

	createSAC(itest, asset)

	// Create recipient contract
	recipientContractID, _ := mustCreateAndInstallContract(itest, itest.Master(), "a1", sac_contract)
	strkeyRecipientContractID, err := strkey.Encode(strkey.VersionByteContract, recipientContractID[:])
	assert.NoError(t, err)

	// Create emitter contract
	emitterContractID, emitterContractHash := mustCreateAndInstallContract(itest, itest.Master(), "a2", sac_contract)
	strkeyEmitterContractID, err := strkey.Encode(strkey.VersionByteContract, emitterContractID[:])
	assert.NoError(t, err)

	// init emitter contract with the asset contract id
	assertInvokeHostFnSucceeds(
		itest,
		itest.Master(),
		initAssetContract(itest, issuer, asset, emitterContractID, emitterContractHash),
	)

	// Add funds to emitter contract
	assertInvokeHostFnSucceeds(
		itest,
		itest.Master(),
		mint(itest, issuer, asset, "1000", contractAddressParam(emitterContractID)),
	)

	// Transfer funds from emitter to recipient
	_, transferTx, _ := assertInvokeHostFnSucceeds(
		itest,
		itest.Master(),
		transferFromContract(itest, issuer, asset, emitterContractID, emitterContractHash, "10", contractAddressParam(recipientContractID)),
	)
	assertContainsEffect(t, getTxEffects(itest, transferTx, asset),
		effects.EffectContractCredited, effects.EffectContractDebited)

	// Check balances of emitter and recipient
	emitterBalanceAmount, _, _ := assertInvokeHostFnSucceeds(
		itest,
		itest.Master(),
		contractBalance(itest, issuer, asset, emitterContractID),
	)
	assert.Equal(itest.CurrentTest(), xdr.ScValTypeScvI128, emitterBalanceAmount.Type)
	assert.Equal(itest.CurrentTest(), xdr.Uint64(9900000000), (*emitterBalanceAmount.I128).Lo)
	assert.Equal(itest.CurrentTest(), xdr.Int64(0), (*emitterBalanceAmount.I128).Hi)

	recipientBalanceAmount, _, _ := assertInvokeHostFnSucceeds(
		itest,
		itest.Master(),
		contractBalance(itest, issuer, asset, recipientContractID),
	)
	assert.Equal(itest.CurrentTest(), xdr.ScValTypeScvI128, recipientBalanceAmount.Type)
	assert.Equal(itest.CurrentTest(), xdr.Uint64(100000000), (*recipientBalanceAmount.I128).Lo)
	assert.Equal(itest.CurrentTest(), xdr.Int64(0), (*recipientBalanceAmount.I128).Hi)

	assertAssetStats(itest, assetStats{
		code:             code,
		issuer:           issuer,
		numAccounts:      0,
		balanceAccounts:  0,
		numContracts:     2,
		balanceContracts: big.NewInt(int64(amount.MustParse("1000"))),
		contractID:       stellarAssetContractID(itest, asset),
	})
	assertEventPayments(itest, transferTx, asset, strkeyEmitterContractID, strkeyRecipientContractID, "transfer", "10.0000000")
}

func TestContractBurnFromAccount(t *testing.T) {
	itest := integration.NewTest(t, integration.Config{
		EnableStellarRPC: true,
	})

	issuer := itest.Master().Address()
	code := "USD"
	asset := xdr.MustNewCreditAsset(code, issuer)

	createSAC(itest, asset)

	recipientKp, recipient := itest.CreateAccount("100")
	itest.MustEstablishTrustline(recipientKp, recipient, txnbuild.MustAssetFromXDR(asset))

	itest.MustSubmitOperations(
		itest.MasterAccount(),
		itest.Master(),
		&txnbuild.Payment{
			SourceAccount: issuer,
			Destination:   recipient.GetAccountID(),
			Asset: txnbuild.CreditAsset{
				Code:   code,
				Issuer: issuer,
			},
			Amount: "1000",
		},
	)

	assertContainsBalance(itest, recipientKp, issuer, code, amount.MustParse("1000"))
	assertAssetStats(itest, assetStats{
		code:             code,
		issuer:           issuer,
		numAccounts:      1,
		balanceAccounts:  amount.MustParse("1000"),
		numContracts:     0,
		balanceContracts: big.NewInt(0),
		contractID:       stellarAssetContractID(itest, asset),
	})

	_, burnTx, _ := assertInvokeHostFnSucceeds(
		itest,
		recipientKp,
		burn(itest, recipientKp.Address(), asset, "500"),
	)
	assertAccountInvokeHostFunctionOperation(itest, recipientKp.Address(), recipientKp.Address(), "", "500.0000000")

	fx := getTxEffects(itest, burnTx, asset)
	require.Len(t, fx, 1)
	assetEffects := assertContainsEffect(t, fx, effects.EffectAccountDebited)
	require.GreaterOrEqual(t, len(assetEffects), 1)
	burnEffect := assetEffects[0].(effects.AccountDebited)

	assert.Equal(t, issuer, burnEffect.Asset.Issuer)
	assert.Equal(t, code, burnEffect.Asset.Code)
	assert.Equal(t, "500.0000000", burnEffect.Amount)
	assert.Equal(t, recipientKp.Address(), burnEffect.Account)
	assertAssetStats(itest, assetStats{
		code:             code,
		issuer:           issuer,
		numAccounts:      1,
		balanceAccounts:  amount.MustParse("500"),
		numContracts:     0,
		balanceContracts: big.NewInt(0),
		contractID:       stellarAssetContractID(itest, asset),
	})
	assertEventPayments(itest, burnTx, asset, recipientKp.Address(), "", "burn", "500.0000000")
}

func TestContractBurnFromContract(t *testing.T) {
	itest := integration.NewTest(t, integration.Config{
		EnableStellarRPC: true,
	})

	issuer := itest.Master().Address()
	code := "USD"
	asset := xdr.MustNewCreditAsset(code, issuer)

	createSAC(itest, asset)

	// Create recipient contract
	recipientContractID, recipientContractHash := mustCreateAndInstallContract(itest, itest.Master(), "a1", sac_contract)
	strkeyRecipientContractID, err := strkey.Encode(strkey.VersionByteContract, recipientContractID[:])
	assert.NoError(t, err)
	// init contract with asset contract id
	assertInvokeHostFnSucceeds(
		itest,
		itest.Master(),
		initAssetContract(itest, issuer, asset, recipientContractID, recipientContractHash),
	)

	// Add funds to recipient contract
	assertInvokeHostFnSucceeds(
		itest,
		itest.Master(),
		mint(itest, issuer, asset, "1000", contractAddressParam(recipientContractID)),
	)

	// Burn funds
	_, burnTx, _ := assertInvokeHostFnSucceeds(
		itest,
		itest.Master(),
		burnSelf(itest, issuer, asset, recipientContractID, recipientContractHash, "10"),
	)

	balanceAmount, _, _ := assertInvokeHostFnSucceeds(
		itest,
		itest.Master(),
		contractBalance(itest, issuer, asset, recipientContractID),
	)

	assert.Equal(itest.CurrentTest(), xdr.ScValTypeScvI128, balanceAmount.Type)
	assert.Equal(itest.CurrentTest(), xdr.Uint64(9900000000), (*balanceAmount.I128).Lo)
	assert.Equal(itest.CurrentTest(), xdr.Int64(0), (*balanceAmount.I128).Hi)

	assertContainsEffect(t, getTxEffects(itest, burnTx, asset),
		effects.EffectContractDebited)

	assertAssetStats(itest, assetStats{
		code:             code,
		issuer:           issuer,
		numAccounts:      0,
		balanceAccounts:  0,
		numContracts:     1,
		balanceContracts: big.NewInt(int64(amount.MustParse("990"))),
		contractID:       stellarAssetContractID(itest, asset),
	})
	assertEventPayments(itest, burnTx, asset, strkeyRecipientContractID, "", "burn", "10.0000000")
}

func TestContractClawbackFromAccount(t *testing.T) {
	itest := integration.NewTest(t, integration.Config{
		EnableStellarRPC: true,
	})

	// Give the master account the revocable flag (needed to set the clawback flag)
	// and the clawback flag
	setRevocableFlag := txnbuild.SetOptions{
		SetFlags: []txnbuild.AccountFlag{
			txnbuild.AuthRevocable,
			txnbuild.AuthClawbackEnabled,
		},
	}
	itest.MustSubmitOperations(itest.MasterAccount(), itest.Master(), &setRevocableFlag)

	issuer := itest.Master().Address()
	code := "USD"
	asset := xdr.MustNewCreditAsset(code, issuer)

	createSAC(itest, asset)

	recipientKp, recipient := itest.CreateAccount("100")
	itest.MustEstablishTrustline(recipientKp, recipient, txnbuild.MustAssetFromXDR(asset))

	itest.MustSubmitOperations(
		itest.MasterAccount(),
		itest.Master(),
		&txnbuild.Payment{
			SourceAccount: issuer,
			Destination:   recipient.GetAccountID(),
			Asset: txnbuild.CreditAsset{
				Code:   code,
				Issuer: issuer,
			},
			Amount: "1000",
		},
	)

	assertContainsBalance(itest, recipientKp, issuer, code, amount.MustParse("1000"))
	assertAssetStats(itest, assetStats{
		code:             code,
		issuer:           issuer,
		numAccounts:      1,
		balanceAccounts:  amount.MustParse("1000"),
		numContracts:     0,
		balanceContracts: big.NewInt(0),
		contractID:       stellarAssetContractID(itest, asset),
	})

	_, clawTx, _ := assertInvokeHostFnSucceeds(
		itest,
		itest.Master(),
		clawback(itest, issuer, asset, "1000", accountAddressParam(recipientKp.Address())),
	)
	assertAccountInvokeHostFunctionOperation(itest, recipientKp.Address(), recipientKp.Address(), "", "1000.0000000")

	assertContainsEffect(t, getTxEffects(itest, clawTx, asset), effects.EffectAccountDebited)
	assertContainsBalance(itest, recipientKp, issuer, code, 0)
	assertAssetStats(itest, assetStats{
		code:             code,
		issuer:           issuer,
		numAccounts:      1,
		balanceAccounts:  0,
		numContracts:     0,
		balanceContracts: big.NewInt(0),
		contractID:       stellarAssetContractID(itest, asset),
	})
	assertEventPayments(itest, clawTx, asset, recipientKp.Address(), "", "clawback", "1000.0000000")
}

func TestContractClawbackFromContract(t *testing.T) {
	itest := integration.NewTest(t, integration.Config{
		EnableStellarRPC: true,
	})

	// Give the master account the revocable flag (needed to set the clawback flag)
	// and the clawback flag
	setRevocableFlag := txnbuild.SetOptions{
		SetFlags: []txnbuild.AccountFlag{
			txnbuild.AuthRevocable,
			txnbuild.AuthClawbackEnabled,
		},
	}
	itest.MustSubmitOperations(itest.MasterAccount(), itest.Master(), &setRevocableFlag)

	issuer := itest.Master().Address()
	code := "USD"
	asset := xdr.MustNewCreditAsset(code, issuer)

	createSAC(itest, asset)

	// Create recipient contract
	recipientContractID, _ := mustCreateAndInstallContract(itest, itest.Master(), "a2", sac_contract)
	strkeyRecipientContractID, err := strkey.Encode(strkey.VersionByteContract, recipientContractID[:])
	assert.NoError(itest.CurrentTest(), err)

	// Add funds to recipient contract
	assertInvokeHostFnSucceeds(
		itest,
		itest.Master(),
		mint(itest, issuer, asset, "1000", contractAddressParam(recipientContractID)),
	)

	// Clawback funds
	_, clawTx, _ := assertInvokeHostFnSucceeds(
		itest,
		itest.Master(),
		clawback(itest, issuer, asset, "10", contractAddressParam(recipientContractID)),
	)

	balanceAmount, _, _ := assertInvokeHostFnSucceeds(
		itest,
		itest.Master(),
		contractBalance(itest, issuer, asset, recipientContractID),
	)
	assert.Equal(itest.CurrentTest(), xdr.ScValTypeScvI128, balanceAmount.Type)
	assert.Equal(itest.CurrentTest(), xdr.Uint64(9900000000), (*balanceAmount.I128).Lo)
	assert.Equal(itest.CurrentTest(), xdr.Int64(0), (*balanceAmount.I128).Hi)

	assertContainsEffect(t, getTxEffects(itest, clawTx, asset),
		effects.EffectContractDebited)

	assertAssetStats(itest, assetStats{
		code:             code,
		issuer:           issuer,
		numAccounts:      0,
		balanceAccounts:  0,
		numContracts:     1,
		balanceContracts: big.NewInt(int64(amount.MustParse("990"))),
		contractID:       stellarAssetContractID(itest, asset),
	})
	assertEventPayments(itest, clawTx, asset, strkeyRecipientContractID, "", "clawback", "10.0000000")
}

func assertContainsBalance(itest *integration.Test, acct *keypair.Full, issuer, code string, amt xdr.Int64) {
	accountResponse := itest.MustGetAccount(acct)
	if issuer == "" && code == "" {
		xlmBalance, err := accountResponse.GetNativeBalance()
		assert.NoError(itest.CurrentTest(), err)
		assert.Equal(itest.CurrentTest(), amt, amount.MustParse(xlmBalance))
	} else {
		assetBalance := accountResponse.GetCreditBalance(code, issuer)
		assert.Equal(itest.CurrentTest(), amt, amount.MustParse(assetBalance))
	}
}

type assetStats struct {
	code             string
	issuer           string
	numAccounts      int32
	balanceAccounts  xdr.Int64
	numContracts     int32
	balanceContracts *big.Int
	contractID       [32]byte
}

func assertAssetStats(itest *integration.Test, expected assetStats) {
	assets, err := itest.Client().Assets(horizonclient.AssetRequest{
		ForAssetCode:   expected.code,
		ForAssetIssuer: expected.issuer,
		Limit:          1,
	})
	assert.NoError(itest.CurrentTest(), err)

	assert.Len(itest.CurrentTest(), assets.Embedded.Records, 1)
	asset := assets.Embedded.Records[0]
	assert.Equal(itest.CurrentTest(), expected.code, asset.Code)
	assert.Equal(itest.CurrentTest(), expected.issuer, asset.Issuer)
	assert.Equal(itest.CurrentTest(), expected.numAccounts, asset.Accounts.Authorized)
	assert.Equal(itest.CurrentTest(), expected.numContracts, asset.NumContracts)
	assert.Equal(itest.CurrentTest(), expected.balanceContracts.String(), parseBalance(itest, asset.ContractsAmount).String())
	if expected.contractID == [32]byte{} {
		assert.Empty(itest.CurrentTest(), asset.ContractID)
	} else {
		assert.Equal(itest.CurrentTest(), strkey.MustEncode(strkey.VersionByteContract, expected.contractID[:]), asset.ContractID)
	}
}

func parseBalance(itest *integration.Test, balance string) *big.Int {
	parts := strings.Split(balance, ".")
	assert.Len(itest.CurrentTest(), parts, 2)
	contractsAmount, ok := new(big.Int).SetString(parts[0]+parts[1], 10)
	assert.True(itest.CurrentTest(), ok)
	return contractsAmount
}

// assertContainsEffect checks that the list of json effects contains the given
// effect type(s) by name (no other details are checked). It returns the last
// effect matching each given type.
func assertContainsEffect(t *testing.T, fx []effects.Effect, effectTypes ...effects.EffectType) []effects.Effect {
	found := map[string]int{}
	for idx, effect := range fx {
		found[effect.GetType()] = idx
	}

	for _, type_ := range effectTypes {
		assert.Containsf(t, found, effects.EffectTypeNames[type_], "effects: %v", fx)
	}

	var rv []effects.Effect
	for _, i := range found {
		rv = append(rv, fx[i])
	}

	return rv
}

// getTxEffects returns a transaction's effects, limited to 2 because it's to be
// used for checking SAC effects.
func getTxEffects(itest *integration.Test, txHash string, asset xdr.Asset) []effects.Effect {
	t := itest.CurrentTest()
	effects, err := itest.Client().Effects(horizonclient.EffectRequest{
		ForTransaction: txHash,
		Order:          horizonclient.OrderDesc,
	})
	assert.NoError(t, err)
	result := effects.Embedded.Records

	assert.LessOrEqualf(t, len(result), 2, "txhash: %s", txHash)
	return result
}

func assertAccountInvokeHostFunctionOperation(itest *integration.Test, account string, from string, to string, amount string) {
	ops, err := itest.Client().Operations(horizonclient.OperationRequest{
		ForAccount: account,
		Limit:      1,
		Order:      "desc",
	})

	assert.NoError(itest.CurrentTest(), err)
	result := ops.Embedded.Records[0]
	assert.Equal(itest.CurrentTest(), result.GetType(), operations.TypeNames[xdr.OperationTypeInvokeHostFunction])
	invokeHostFn := result.(operations.InvokeHostFunction)
	assert.Equal(itest.CurrentTest(), invokeHostFn.Function, "HostFunctionTypeHostFunctionTypeInvokeContract")
	assert.Equal(itest.CurrentTest(), to, invokeHostFn.AssetBalanceChanges[0].To)
	if integration.GetCoreMaxSupportedProtocol() < 23 {
		assert.Equal(itest.CurrentTest(), from, invokeHostFn.AssetBalanceChanges[0].From)
	}
	assert.Equal(itest.CurrentTest(), amount, invokeHostFn.AssetBalanceChanges[0].Amount)
}

func assertEventPayments(itest *integration.Test, txHash string, asset xdr.Asset, from string, to string, evtType string, amount string) {
	ops, err := itest.Client().Operations(horizonclient.OperationRequest{
		ForTransaction: txHash,
		Limit:          1,
	})
	assert.NoError(itest.CurrentTest(), err)
	assert.Equal(itest.CurrentTest(), 1, len(ops.Embedded.Records))
	assert.Equal(itest.CurrentTest(), ops.Embedded.Records[0].GetType(), operations.TypeNames[xdr.OperationTypeInvokeHostFunction])

	invokeHostFn := ops.Embedded.Records[0].(operations.InvokeHostFunction)
	assert.Equal(itest.CurrentTest(), invokeHostFn.Function, "HostFunctionTypeHostFunctionTypeInvokeContract")
	require.Equal(itest.CurrentTest(), 1, len(invokeHostFn.AssetBalanceChanges))
	assetBalanceChange := invokeHostFn.AssetBalanceChanges[0]
	assert.Equal(itest.CurrentTest(), assetBalanceChange.Amount, amount)
	assert.Equal(itest.CurrentTest(), assetBalanceChange.From, from)
	assert.Equal(itest.CurrentTest(), assetBalanceChange.To, to)
	assert.Equal(itest.CurrentTest(), assetBalanceChange.Type, evtType)
	assert.Equal(itest.CurrentTest(), assetBalanceChange.Asset.Code, strings.TrimRight(asset.GetCode(), "\x00"))
	assert.Equal(itest.CurrentTest(), assetBalanceChange.Asset.Issuer, asset.GetIssuer())
}

func contractIDParam(contractID xdr.ContractId) xdr.ScAddress {
	return xdr.ScAddress{
		Type:       xdr.ScAddressTypeScAddressTypeContract,
		ContractId: &contractID,
	}
}

func muxedAccountAddressParam(muxedAccount xdr.MuxedAccount) xdr.ScVal {
	id := muxedAccount.Med25519.Id
	ed25519 := muxedAccount.Med25519.Ed25519

	address := xdr.ScAddress{
		Type: xdr.ScAddressTypeScAddressTypeMuxedAccount,
		MuxedAccount: &xdr.MuxedEd25519Account{
			Id:      id,
			Ed25519: ed25519,
		},
	}
	return xdr.ScVal{
		Type:    xdr.ScValTypeScvAddress,
		Address: &address,
	}
}

func accountAddressParam(accountID string) xdr.ScVal {
	address := xdr.ScAddress{
		Type:      xdr.ScAddressTypeScAddressTypeAccount,
		AccountId: xdr.MustAddressPtr(accountID),
	}
	return xdr.ScVal{
		Type:    xdr.ScValTypeScvAddress,
		Address: &address,
	}
}

func contractAddressParam(contractID xdr.ContractId) xdr.ScVal {
	address := xdr.ScAddress{
		Type:       xdr.ScAddressTypeScAddressTypeContract,
		ContractId: &contractID,
	}
	return xdr.ScVal{
		Type:    xdr.ScValTypeScvAddress,
		Address: &address,
	}
}

func i128Param(hi int64, lo uint64) xdr.ScVal {
	i128 := &xdr.Int128Parts{
		Hi: xdr.Int64(hi),
		Lo: xdr.Uint64(lo),
	}
	return xdr.ScVal{
		Type: xdr.ScValTypeScvI128,
		I128: i128,
	}
}

func mint(itest *integration.Test, sourceAccount string, asset xdr.Asset, assetAmount string, recipient xdr.ScVal) *txnbuild.InvokeHostFunction {
	return mintWithAmt(itest, sourceAccount, asset, i128Param(0, uint64(amount.MustParse(assetAmount))), recipient)
}

func mintWithAmt(itest *integration.Test, sourceAccount string, asset xdr.Asset, assetAmount xdr.ScVal, recipient xdr.ScVal) *txnbuild.InvokeHostFunction {
	invokeHostFn := &txnbuild.InvokeHostFunction{
		HostFunction: xdr.HostFunction{
			Type: xdr.HostFunctionTypeHostFunctionTypeInvokeContract,
			InvokeContract: &xdr.InvokeContractArgs{
				ContractAddress: contractIDParam(stellarAssetContractID(itest, asset)),
				FunctionName:    "mint",
				Args: xdr.ScVec{
					recipient,
					assetAmount,
				},
			},
		},
		SourceAccount: sourceAccount,
	}

	return invokeHostFn
}

func initAssetContract(itest *integration.Test, sourceAccount string, asset xdr.Asset, sacTestcontractID xdr.ContractId, sacTestcontractHash xdr.Hash) *txnbuild.InvokeHostFunction {
	targetContract := contractIDParam(stellarAssetContractID(itest, asset))
	invokeHostFn := &txnbuild.InvokeHostFunction{
		HostFunction: xdr.HostFunction{
			Type: xdr.HostFunctionTypeHostFunctionTypeInvokeContract,
			InvokeContract: &xdr.InvokeContractArgs{
				ContractAddress: contractIDParam(sacTestcontractID),
				FunctionName:    "init",
				Args: xdr.ScVec{
					{
						Type:    xdr.ScValTypeScvAddress,
						Address: &targetContract,
					},
				},
			},
		},
		SourceAccount: sourceAccount,
	}

	return invokeHostFn
}

func clawback(itest *integration.Test, sourceAccount string, asset xdr.Asset, assetAmount string, recipient xdr.ScVal) *txnbuild.InvokeHostFunction {
	invokeHostFn := &txnbuild.InvokeHostFunction{
		HostFunction: xdr.HostFunction{
			Type: xdr.HostFunctionTypeHostFunctionTypeInvokeContract,
			InvokeContract: &xdr.InvokeContractArgs{
				ContractAddress: contractIDParam(stellarAssetContractID(itest, asset)),
				FunctionName:    "clawback",
				Args: xdr.ScVec{
					recipient,
					i128Param(0, uint64(amount.MustParse(assetAmount))),
				},
			},
		},
		SourceAccount: sourceAccount,
	}

	return invokeHostFn
}

func contractBalance(itest *integration.Test, sourceAccount string, asset xdr.Asset, sacTestcontractID xdr.ContractId) *txnbuild.InvokeHostFunction {
	invokeHostFn := &txnbuild.InvokeHostFunction{
		HostFunction: xdr.HostFunction{
			Type: xdr.HostFunctionTypeHostFunctionTypeInvokeContract,
			InvokeContract: &xdr.InvokeContractArgs{
				ContractAddress: contractIDParam(stellarAssetContractID(itest, asset)),
				FunctionName:    "balance",
				Args:            xdr.ScVec{contractAddressParam(sacTestcontractID)},
			},
		},
		SourceAccount: sourceAccount,
	}

	return invokeHostFn
}

func transfer(itest *integration.Test, sourceAccount string, asset xdr.Asset, assetAmount string, recipient xdr.ScVal) *txnbuild.InvokeHostFunction {
	return transferWithAmount(itest, sourceAccount, asset, i128Param(0, uint64(amount.MustParse(assetAmount))), recipient)
}

func transferWithAmount(itest *integration.Test, sourceAccount string, asset xdr.Asset, assetAmount xdr.ScVal, recipient xdr.ScVal) *txnbuild.InvokeHostFunction {
	invokeHostFn := &txnbuild.InvokeHostFunction{
		HostFunction: xdr.HostFunction{
			Type: xdr.HostFunctionTypeHostFunctionTypeInvokeContract,
			InvokeContract: &xdr.InvokeContractArgs{
				ContractAddress: contractIDParam(stellarAssetContractID(itest, asset)),
				FunctionName:    "transfer",
				Args: xdr.ScVec{
					accountAddressParam(sourceAccount),
					recipient,
					assetAmount,
				},
			},
		},
		SourceAccount: sourceAccount,
	}

	return invokeHostFn
}

func transferFromContract(itest *integration.Test, sourceAccount string, asset xdr.Asset, sacTestcontractID xdr.ContractId, sacTestContractHash xdr.Hash, assetAmount string, recipient xdr.ScVal) *txnbuild.InvokeHostFunction {
	invokeHostFn := &txnbuild.InvokeHostFunction{
		HostFunction: xdr.HostFunction{
			Type: xdr.HostFunctionTypeHostFunctionTypeInvokeContract,
			InvokeContract: &xdr.InvokeContractArgs{
				ContractAddress: contractIDParam(sacTestcontractID),
				FunctionName:    "transfer",
				Args: xdr.ScVec{
					recipient,
					i128Param(0, uint64(amount.MustParse(assetAmount))),
				},
			},
		},
		SourceAccount: sourceAccount,
	}

	return invokeHostFn
}

// Invokes burn_self from the sac_test contract (which just burns assets from itself)
func burnSelf(itest *integration.Test, sourceAccount string, asset xdr.Asset, sacTestcontractID xdr.ContractId, sacTestContractHash xdr.Hash, assetAmount string) *txnbuild.InvokeHostFunction {
	invokeHostFn := &txnbuild.InvokeHostFunction{
		HostFunction: xdr.HostFunction{
			Type: xdr.HostFunctionTypeHostFunctionTypeInvokeContract,
			InvokeContract: &xdr.InvokeContractArgs{
				ContractAddress: contractIDParam(sacTestcontractID),
				FunctionName:    "burn_self",
				Args: xdr.ScVec{
					i128Param(0, uint64(amount.MustParse(assetAmount))),
				},
			},
		},
		SourceAccount: sourceAccount,
	}

	return invokeHostFn
}

func burn(itest *integration.Test, sourceAccount string, asset xdr.Asset, assetAmount string) *txnbuild.InvokeHostFunction {
	invokeHostFn := &txnbuild.InvokeHostFunction{
		HostFunction: xdr.HostFunction{
			Type: xdr.HostFunctionTypeHostFunctionTypeInvokeContract,
			InvokeContract: &xdr.InvokeContractArgs{
				ContractAddress: contractIDParam(stellarAssetContractID(itest, asset)),
				FunctionName:    "burn",
				Args: xdr.ScVec{
					accountAddressParam(sourceAccount),
					i128Param(0, uint64(amount.MustParse(assetAmount))),
				},
			},
		},
		SourceAccount: sourceAccount,
	}

	return invokeHostFn
}

func assertInvokeHostFnSucceeds(itest *integration.Test, signer *keypair.Full, op *txnbuild.InvokeHostFunction) (*xdr.ScVal, string, *txnbuild.InvokeHostFunction) {
	acc := itest.MustGetAccount(signer)
	preFlightOp := itest.PreflightHostFunctions(&acc, *op)
	clientTx, err := itest.SubmitOperations(&acc, signer, &preFlightOp)
	require.NoError(itest.CurrentTest(), err)

	var txResult xdr.TransactionResult
	err = xdr.SafeUnmarshalBase64(clientTx.ResultXdr, &txResult)
	require.NoError(itest.CurrentTest(), err)

	var txMetaResult xdr.TransactionMeta
	err = xdr.SafeUnmarshalBase64(clientTx.ResultMetaXdr, &txMetaResult)
	require.NoError(itest.CurrentTest(), err)

	opResults, ok := txResult.OperationResults()
	assert.True(itest.CurrentTest(), ok)
	assert.Equal(itest.CurrentTest(), len(opResults), 1)
	invokeHostFunctionResult, ok := opResults[0].MustTr().GetInvokeHostFunctionResult()
	assert.True(itest.CurrentTest(), ok)
	assert.Equal(itest.CurrentTest(), invokeHostFunctionResult.Code, xdr.InvokeHostFunctionResultCodeInvokeHostFunctionSuccess)

	var returnValue xdr.ScVal
	switch txMetaResult.V {
	case 3:
		returnValue = txMetaResult.MustV3().SorobanMeta.ReturnValue
	case 4:
		returnValue = *txMetaResult.MustV4().SorobanMeta.ReturnValue
	default:
		itest.CurrentTest().Fatalf("Invalid meta version: %d", txMetaResult.V)
	}

	return &returnValue, clientTx.Hash, &preFlightOp
}

func stellarAssetContractID(itest *integration.Test, asset xdr.Asset) xdr.ContractId {
	contractID, err := asset.ContractID(itest.GetPassPhrase())
	require.NoError(itest.CurrentTest(), err)
	return contractID
}

func mustCreateAndInstallContract(itest *integration.Test, signer *keypair.Full, contractSalt string, wasmFileName string) (xdr.ContractId, xdr.Hash) {
	return mustCreateAndInstallContractWithTTL(itest, signer, contractSalt, wasmFileName, LongTermTTL)
}

func mustCreateAndInstallContractWithTTL(itest *integration.Test, signer *keypair.Full, contractSalt string, wasmFileName string, ttl uint32) (xdr.ContractId, xdr.Hash) {
	_, _, installContractOp := assertInvokeHostFnSucceeds(
		itest,
		signer,
		assembleInstallContractCodeOp(
			itest.CurrentTest(),
			itest.Master().Address(),
			wasmFileName,
		),
	)
	_, _, createContractOp := assertInvokeHostFnSucceeds(
		itest,
		signer,
		assembleCreateContractOp(itest.CurrentTest(), itest.Master().Address(), wasmFileName, contractSalt),
	)

	keys := append(
		installContractOp.Ext.SorobanData.Resources.Footprint.ReadWrite,
		createContractOp.Ext.SorobanData.Resources.Footprint.ReadWrite...,
	)

	sourceAccount, extendTTLOp := itest.PreflightExtendExpiration(
		itest.Master().Address(),
		keys,
		ttl,
	)
	itest.MustSubmitOperations(&sourceAccount, itest.Master(), &extendTTLOp)

	contractHash := createContractOp.Ext.SorobanData.Resources.Footprint.ReadOnly[0].MustContractCode().Hash
	contractID := createContractOp.Ext.SorobanData.Resources.Footprint.ReadWrite[0].MustContractData().Contract.ContractId
	return *contractID, contractHash
}<|MERGE_RESOLUTION|>--- conflicted
+++ resolved
@@ -114,19 +114,13 @@
 	})
 }
 
-func TestSacTransfertWithMuxedInfo(t *testing.T) {
+func TestTransfertWithMuxedInfo(t *testing.T) {
 	if integration.GetCoreMaxSupportedProtocol() < 23 {
 		t.Skip("This test run does not support less than Protocol 23")
 	}
 
 	itest := integration.NewTest(t, integration.Config{
-<<<<<<< HEAD
-		//HorizonEnvironment: map[string]string{"INGEST_DISABLE_STATE_VERIFICATION": "true"},
 		EnableStellarRPC: true,
-		//QuickExpiration:    true,
-=======
-		EnableStellarRPC: true,
->>>>>>> 9ffe350e
 	})
 
 	issuer := itest.Master().Address()
@@ -175,7 +169,6 @@
 	assert.Equal(t, destAcc, balanceChanges[0].To)
 	assert.Equal(t, "20.0000000", balanceChanges[0].Amount)
 	assert.Equal(t, "111", balanceChanges[0].DestinationMuxedId)
-
 }
 
 func createSAC(itest *integration.Test, asset xdr.Asset) {
