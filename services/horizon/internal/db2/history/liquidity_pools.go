--- conflicted
+++ resolved
@@ -5,15 +5,13 @@
 	"database/sql/driver"
 	"encoding/json"
 	"fmt"
-<<<<<<< HEAD
-=======
 	"strings"
->>>>>>> 367d0fc7
 
 	sq "github.com/Masterminds/squirrel"
 	"github.com/guregu/null"
 	"github.com/stellar/go/services/horizon/internal/db2"
 	"github.com/stellar/go/support/errors"
+	"github.com/stellar/go/support/log"
 	"github.com/stellar/go/xdr"
 )
 
@@ -157,7 +155,6 @@
 	return lp, err
 }
 
-<<<<<<< HEAD
 // findLiquidityPoolsByAccountId finds all liquidity pools that accountID is a participant of
 func (q *Q) findLiquidityPoolsByAccountId(ctx context.Context, accountID string) ([]LiquidityPool, error) {
 	var results []LiquidityPool
@@ -171,26 +168,14 @@
 }
 
 // GetLiquidityPools finds all liquidity pools where accountID owns assets
-=======
-// LiquidityPoolsForAccount returns all (valid) liquidity pools that a
-// particular account is participating in.
-func (q *Q) GetLiquidityPoolsForAccount(ctx context.Context, address string) (dest []HistoryLiquidityPool, err error) {
-	sql := selectLiquidityPools.
-		Join("trust_lines tl USING (lp.id = tl.liquidity_pool_id)").
-		Where("tl.deleted = ?", false).
-		Where("tl.account_id = ?", address)
-	err = q.Select(ctx, &dest, sql)
-	return dest, err
-}
-
-// GetLiquidityPools finds all liquidity pools where accountID is one of the claimants
->>>>>>> 367d0fc7
 func (q *Q) GetLiquidityPools(ctx context.Context, query LiquidityPoolsQuery) ([]LiquidityPool, error) {
+	log.Infof("%+v", query)
 	if len(query.AccountID) > 0 && len(query.Assets) > 0 {
 		return nil, fmt.Errorf("only one of `account id` or `assets` can be specified in a liquidity pool request")
 	}
 
 	if len(query.AccountID) > 0 {
+		log.Infof("find by account id")
 		return q.findLiquidityPoolsByAccountId(ctx, query.AccountID)
 	}
 
@@ -261,9 +246,7 @@
 	"lp.last_modified_ledger"
 
 var selectLiquidityPools = sq.Select(liquidityPoolsSelectStatement).From("liquidity_pools lp")
-<<<<<<< HEAD
-var selectLiquidityPoolsJoinedTrustlines = selectLiquidityPools.LeftJoin("trust_lines USING (liquidity_pool_id)")
-=======
+var selectLiquidityPoolsJoinedTrustlines = selectLiquidityPools.LeftJoin("trust_lines tl USING (lp.id = tl.liquidity_pool_id)")
 
 // MakeTestPool is a helper to make liquidity pools for testing purposes. It's
 // public because it's used in other test suites.
@@ -330,5 +313,4 @@
 	}
 
 	return trustline
-}
->>>>>>> 367d0fc7
+}