--- conflicted
+++ resolved
@@ -115,16 +115,7 @@
 	Predicate   xdr.ClaimPredicate `json:"predicate"`
 }
 
-<<<<<<< HEAD
-type ClaimableBalancesBatchInsertBuilder interface {
-	Add(ctx context.Context, entry *xdr.LedgerEntry) error
-	Exec(ctx context.Context) error
-}
-
-// QClaimableBalances defines claimable-balance-related queries.
-=======
-// QClaimableBalances defines account related queries.
->>>>>>> 139609f7
+// QClaimableBalances defines claimable-balance-related related queries.
 type QClaimableBalances interface {
 	UpsertClaimableBalances(ctx context.Context, cb []ClaimableBalance) error
 	RemoveClaimableBalances(ctx context.Context, ids []string) (int64, error)
