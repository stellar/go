package history

import (
	"testing"

	"github.com/guregu/null"
	"github.com/stretchr/testify/assert"

	"github.com/stellar/go/services/horizon/internal/test"
	"github.com/stellar/go/xdr"
)

var (
<<<<<<< HEAD
	trustLineIssuer = "GBRPYHIL2CI3FNQ4BXLFMNDLFJUNPU2HY3ZMFSHONUCEOASW7QC7OX2H"

	eurTrustLine = TrustLine{
		AccountID:          account1.Data.Account.AccountId.Address(),
		AssetType:          xdr.AssetTypeAssetTypeCreditAlphanum4,
		AssetIssuer:        trustLineIssuer,
		AssetCode:          "EUR",
		Balance:            30000,
		LedgerKey:          "abcdef",
		Limit:              223456789,
		LiquidityPoolID:    "",
		BuyingLiabilities:  3,
		SellingLiabilities: 4,
		Flags:              1,
		LastModifiedLedger: 1234,
		Sponsor:            null.StringFrom(sponsor.Address()),
	}

	usdTrustLine = TrustLine{
		AccountID:          "GCYVFGI3SEQJGBNQQG7YCMFWEYOHK3XPVOVPA6C566PXWN4SN7LILZSM",
		AssetType:          xdr.AssetTypeAssetTypeCreditAlphanum4,
		AssetIssuer:        trustLineIssuer,
		AssetCode:          "USD",
		Balance:            10000,
		LedgerKey:          "jhkli",
		Limit:              123456789,
		LiquidityPoolID:    "",
		BuyingLiabilities:  1,
		SellingLiabilities: 2,
		Flags:              0,
		LastModifiedLedger: 1235,
		Sponsor:            null.String{},
	}

	usdTrustLine2 = TrustLine{
		AccountID:          "GBYSBDAJZMHL5AMD7QXQ3JEP3Q4GLKADWIJURAAHQALNAWD6Z5XF2RAC",
		AssetType:          xdr.AssetTypeAssetTypeCreditAlphanum4,
		AssetIssuer:        trustLineIssuer,
		AssetCode:          "USD",
		Balance:            10000,
		LedgerKey:          "lkjpoi",
		Limit:              123456789,
		LiquidityPoolID:    "",
		BuyingLiabilities:  1,
		SellingLiabilities: 2,
		Flags:              0,
		LastModifiedLedger: 1234,
		Sponsor:            null.String{},
	}

	poolShareTrustLine = TrustLine{
		AccountID:          "GBB4JST32UWKOLGYYSCEYBHBCOFL2TGBHDVOMZP462ET4ZRD4ULA7S2L",
		AssetType:          xdr.AssetTypeAssetTypePoolShare,
		Balance:            976,
		LedgerKey:          "mlmn908",
		Limit:              87654,
		LiquidityPoolID:    "mpolnbv",
		Flags:              1,
		LastModifiedLedger: 1235,
		Sponsor:            null.String{},
=======
	trustLineIssuer = xdr.MustAddress("GBRPYHIL2CI3FNQ4BXLFMNDLFJUNPU2HY3ZMFSHONUCEOASW7QC7OX2H")
	sponsorXDR      = xdr.MustAddress(sponsor)

	eurTrustLine = xdr.LedgerEntry{
		LastModifiedLedgerSeq: 1234,
		Data: xdr.LedgerEntryData{
			Type: xdr.LedgerEntryTypeTrustline,
			TrustLine: &xdr.TrustLineEntry{
				AccountId: xdr.MustAddress(account1.AccountID),
				Asset:     xdr.MustNewCreditAsset("EUR", trustLineIssuer.Address()).ToTrustLineAsset(),
				Balance:   30000,
				Limit:     223456789,
				Flags:     1,
				Ext: xdr.TrustLineEntryExt{
					V: 1,
					V1: &xdr.TrustLineEntryV1{
						Liabilities: xdr.Liabilities{
							Buying:  3,
							Selling: 4,
						},
					},
				},
			},
		},
		Ext: xdr.LedgerEntryExt{
			V: 1,
			V1: &xdr.LedgerEntryExtensionV1{
				SponsoringId: &sponsorXDR,
			},
		},
	}

	usdTrustLine = xdr.LedgerEntry{
		LastModifiedLedgerSeq: 1235,
		Data: xdr.LedgerEntryData{
			Type: xdr.LedgerEntryTypeTrustline,
			TrustLine: &xdr.TrustLineEntry{
				AccountId: xdr.MustAddress("GCYVFGI3SEQJGBNQQG7YCMFWEYOHK3XPVOVPA6C566PXWN4SN7LILZSM"),
				Asset:     xdr.MustNewCreditAsset("USDUSD", trustLineIssuer.Address()).ToTrustLineAsset(),
				Balance:   10000,
				Limit:     123456789,
				Flags:     0,
				Ext: xdr.TrustLineEntryExt{
					V: 1,
					V1: &xdr.TrustLineEntryV1{
						Liabilities: xdr.Liabilities{
							Buying:  1,
							Selling: 2,
						},
					},
				},
			},
		},
	}

	usdTrustLine2 = xdr.LedgerEntry{
		LastModifiedLedgerSeq: 1234,
		Data: xdr.LedgerEntryData{
			Type: xdr.LedgerEntryTypeTrustline,
			TrustLine: &xdr.TrustLineEntry{
				AccountId: xdr.MustAddress("GBYSBDAJZMHL5AMD7QXQ3JEP3Q4GLKADWIJURAAHQALNAWD6Z5XF2RAC"),
				Asset:     xdr.MustNewCreditAsset("USDUSD", trustLineIssuer.Address()).ToTrustLineAsset(),
				Balance:   10000,
				Limit:     123456789,
				Flags:     0,
				Ext: xdr.TrustLineEntryExt{
					V: 1,
					V1: &xdr.TrustLineEntryV1{
						Liabilities: xdr.Liabilities{
							Buying:  1,
							Selling: 2,
						},
					},
				},
			},
		},
>>>>>>> 139609f7
	}
)

func TestIsAuthorized(t *testing.T) {
	tt := assert.New(t)
	tl := TrustLine{
		Flags: 1,
	}
	tt.True(tl.IsAuthorized())

	tl = TrustLine{
		Flags: 0,
	}
	tt.False(tl.IsAuthorized())
}
func TestInsertTrustLine(t *testing.T) {
	tt := test.Start(t)
	defer tt.Finish()
	test.ResetHorizonDB(t, tt.HorizonDB)
	q := &Q{tt.HorizonSession()}

	tt.Assert.NoError(q.UpsertTrustLines(tt.Ctx, []TrustLine{eurTrustLine, usdTrustLine}))

	lines, err := q.GetTrustLinesByKeys(tt.Ctx, []string{eurTrustLine.LedgerKey, usdTrustLine.LedgerKey})
	tt.Assert.NoError(err)
	tt.Assert.Len(lines, 2)

<<<<<<< HEAD
	tt.Assert.Equal(null.StringFrom(sponsor.Address()), lines[0].Sponsor)
	tt.Assert.Equal([]TrustLine{eurTrustLine, usdTrustLine}, lines)
=======
	assert.Equal(t, null.StringFrom(sponsor), lines[0].Sponsor)
>>>>>>> 139609f7
}

func TestUpdateTrustLine(t *testing.T) {
	tt := test.Start(t)
	defer tt.Finish()
	test.ResetHorizonDB(t, tt.HorizonDB)
	q := &Q{tt.HorizonSession()}

	tt.Assert.NoError(q.UpsertTrustLines(tt.Ctx, []TrustLine{eurTrustLine}))

	lines, err := q.GetTrustLinesByKeys(tt.Ctx, []string{eurTrustLine.LedgerKey})
	assert.NoError(t, err)
	assert.Len(t, lines, 1)
	assert.Equal(t, eurTrustLine, lines[0])

	modifiedTrustLine := eurTrustLine
	modifiedTrustLine.Balance = 30000
	modifiedTrustLine.Sponsor = null.String{}

	tt.Assert.NoError(q.UpsertTrustLines(tt.Ctx, []TrustLine{modifiedTrustLine}))
	lines, err = q.GetTrustLinesByKeys(tt.Ctx, []string{eurTrustLine.LedgerKey})
	assert.NoError(t, err)
	assert.Len(t, lines, 1)
	assert.Equal(t, modifiedTrustLine, lines[0])
}

func TestUpsertTrustLines(t *testing.T) {
	tt := test.Start(t)
	defer tt.Finish()
	test.ResetHorizonDB(t, tt.HorizonDB)
	q := &Q{tt.HorizonSession()}

	// Upserting nothing is no op
	err := q.UpsertTrustLines(tt.Ctx, []TrustLine{})
	assert.NoError(t, err)

	err = q.UpsertTrustLines(tt.Ctx, []TrustLine{eurTrustLine, usdTrustLine})
	assert.NoError(t, err)

	lines, err := q.GetTrustLinesByKeys(tt.Ctx, []string{eurTrustLine.LedgerKey})
	assert.NoError(t, err)
	assert.Len(t, lines, 1)

	lines, err = q.GetTrustLinesByKeys(tt.Ctx, []string{usdTrustLine.LedgerKey})
	assert.NoError(t, err)
	assert.Len(t, lines, 1)

	modifiedTrustLine := eurTrustLine
	modifiedTrustLine.Balance = 30000

	err = q.UpsertTrustLines(tt.Ctx, []TrustLine{modifiedTrustLine})
	assert.NoError(t, err)

	lines, err = q.GetTrustLinesByKeys(tt.Ctx, []string{eurTrustLine.LedgerKey})
	assert.NoError(t, err)
	assert.Len(t, lines, 1)

<<<<<<< HEAD
	assert.Equal(t, modifiedTrustLine, lines[0])
=======
	expectedBinary, err := modifiedTrustLine.MarshalBinary()
	assert.NoError(t, err)

	dbEntry := xdr.LedgerEntry{
		LastModifiedLedgerSeq: 1234,
		Data: xdr.LedgerEntryData{
			Type: xdr.LedgerEntryTypeTrustline,
			TrustLine: &xdr.TrustLineEntry{
				AccountId: xdr.MustAddress(lines[0].AccountID),
				Asset:     xdr.MustNewCreditAsset(lines[0].AssetCode, lines[0].AssetIssuer).ToTrustLineAsset(),
				Balance:   xdr.Int64(lines[0].Balance),
				Limit:     xdr.Int64(lines[0].Limit),
				Flags:     xdr.Uint32(lines[0].Flags),
				Ext: xdr.TrustLineEntryExt{
					V: 1,
					V1: &xdr.TrustLineEntryV1{
						Liabilities: xdr.Liabilities{
							Buying:  xdr.Int64(lines[0].BuyingLiabilities),
							Selling: xdr.Int64(lines[0].SellingLiabilities),
						},
					},
				},
			},
		},
		Ext: xdr.LedgerEntryExt{
			V: 1,
			V1: &xdr.LedgerEntryExtensionV1{
				SponsoringId: &sponsorXDR,
			},
		},
	}

	actualBinary, err := dbEntry.MarshalBinary()
	assert.NoError(t, err)
	assert.Equal(t, modifiedTrustLine, dbEntry)
	assert.Equal(t, expectedBinary, actualBinary)
>>>>>>> 139609f7
	assert.Equal(t, uint32(1234), lines[0].LastModifiedLedger)

	lines, err = q.GetTrustLinesByKeys(tt.Ctx, []string{usdTrustLine.LedgerKey})
	assert.NoError(t, err)
	assert.Len(t, lines, 1)

	assert.Equal(t, usdTrustLine, lines[0])
	assert.Equal(t, uint32(1235), lines[0].LastModifiedLedger)
}

func TestRemoveTrustLine(t *testing.T) {
	tt := test.Start(t)
	defer tt.Finish()
	test.ResetHorizonDB(t, tt.HorizonDB)
	q := &Q{tt.HorizonSession()}

	err := q.UpsertTrustLines(tt.Ctx, []TrustLine{eurTrustLine})
	assert.NoError(t, err)

	rows, err := q.RemoveTrustLine(tt.Ctx, eurTrustLine.LedgerKey)
	assert.NoError(t, err)
	assert.Equal(t, int64(1), rows)

	lines, err := q.GetTrustLinesByKeys(tt.Ctx, []string{eurTrustLine.LedgerKey})
	assert.NoError(t, err)
	assert.Len(t, lines, 0)

	// Doesn't exist anymore
	rows, err = q.RemoveTrustLine(tt.Ctx, eurTrustLine.LedgerKey)
	assert.NoError(t, err)
	assert.Equal(t, int64(0), rows)
}

func TestGetSortedTrustLinesByAccountsID(t *testing.T) {
	tt := test.Start(t)
	defer tt.Finish()
	test.ResetHorizonDB(t, tt.HorizonDB)
	q := &Q{tt.HorizonSession()}

	err := q.UpsertTrustLines(tt.Ctx, []TrustLine{eurTrustLine, usdTrustLine, usdTrustLine2, poolShareTrustLine})
	assert.NoError(t, err)

	ids := []string{
		eurTrustLine.AccountID,
		usdTrustLine.AccountID,
		poolShareTrustLine.AccountID,
	}

	records, err := q.GetSortedTrustLinesByAccountIDs(tt.Ctx, ids)
	tt.Assert.NoError(err)
	tt.Assert.Len(records, 3)

	m := map[string]TrustLine{
		eurTrustLine.AccountID:       eurTrustLine,
		usdTrustLine.AccountID:       usdTrustLine,
		poolShareTrustLine.AccountID: poolShareTrustLine,
	}

	tt.Assert.Equal(poolShareTrustLine, records[0])
	delete(m, poolShareTrustLine.AccountID)

	lastAssetCode := ""
	lastIssuer := records[1].AssetIssuer
	for _, record := range records[1:] {
		tt.Assert.LessOrEqual(lastAssetCode, record.AssetCode)
		lastAssetCode = record.AssetCode
		tt.Assert.LessOrEqual(lastIssuer, record.AssetIssuer)
		lastIssuer = record.AssetIssuer
		xtl, ok := m[record.AccountID]
		tt.Assert.True(ok)
		tt.Assert.Equal(record, xtl)
		delete(m, record.AccountID)
	}

	tt.Assert.Len(m, 0)
}

func TestGetTrustLinesByAccountID(t *testing.T) {
	tt := test.Start(t)
	defer tt.Finish()
	test.ResetHorizonDB(t, tt.HorizonDB)
	q := &Q{tt.HorizonSession()}

<<<<<<< HEAD
	records, err := q.GetSortedTrustLinesByAccountID(tt.Ctx, eurTrustLine.AccountID)
=======
	_, err := q.InsertTrustLine(tt.Ctx, eurTrustLine)
	tt.Assert.NoError(err)

	record, err := q.GetSortedTrustLinesByAccountID(tt.Ctx, eurTrustLine.Data.TrustLine.AccountId.Address())
	tt.Assert.NoError(err)

	asset := xdr.MustNewCreditAsset(record[0].AssetCode, record[0].AssetIssuer).ToTrustLineAsset()
	tt.Assert.Equal(eurTrustLine.Data.TrustLine.Asset, asset)
	tt.Assert.Equal(eurTrustLine.Data.TrustLine.AccountId.Address(), record[0].AccountID)
	tt.Assert.Equal(int64(eurTrustLine.Data.TrustLine.Balance), record[0].Balance)
	tt.Assert.Equal(int64(eurTrustLine.Data.TrustLine.Limit), record[0].Limit)
	tt.Assert.Equal(uint32(eurTrustLine.Data.TrustLine.Flags), record[0].Flags)
	tt.Assert.Equal(int64(eurTrustLine.Data.TrustLine.Ext.V1.Liabilities.Buying), record[0].BuyingLiabilities)
	tt.Assert.Equal(int64(eurTrustLine.Data.TrustLine.Ext.V1.Liabilities.Selling), record[0].SellingLiabilities)

}

func TestAssetsForAddressRequiresTransaction(t *testing.T) {
	tt := test.Start(t)
	defer tt.Finish()
	test.ResetHorizonDB(t, tt.HorizonDB)
	q := &Q{tt.HorizonSession()}

	_, _, err := q.AssetsForAddress(tt.Ctx, eurTrustLine.Data.TrustLine.AccountId.Address())
	assert.EqualError(t, err, "cannot be called outside of a transaction")

	assert.NoError(t, q.Begin())
	defer q.Rollback()

	_, _, err = q.AssetsForAddress(tt.Ctx, eurTrustLine.Data.TrustLine.AccountId.Address())
	assert.EqualError(t, err, "should only be called in a repeatable read transaction")
}

func TestAssetsForAddress(t *testing.T) {
	tt := test.Start(t)
	defer tt.Finish()
	test.ResetHorizonDB(t, tt.HorizonDB)
	q := &Q{tt.HorizonSession()}

	ledgerEntries := []AccountEntry{account1}

	err := q.UpsertAccounts(tt.Ctx, ledgerEntries)
	assert.NoError(t, err)

	_, err = q.InsertTrustLine(tt.Ctx, eurTrustLine)
>>>>>>> 139609f7
	tt.Assert.NoError(err)
	tt.Assert.Empty(records)

<<<<<<< HEAD
	err = q.UpsertTrustLines(tt.Ctx, []TrustLine{eurTrustLine})
=======
	brlTrustLine := xdr.LedgerEntry{
		LastModifiedLedgerSeq: 1234,
		Data: xdr.LedgerEntryData{
			Type: xdr.LedgerEntryTypeTrustline,
			TrustLine: &xdr.TrustLineEntry{
				AccountId: xdr.MustAddress(account1.AccountID),
				Asset:     xdr.MustNewCreditAsset("BRL", trustLineIssuer.Address()).ToTrustLineAsset(),
				Balance:   1000,
				Limit:     20000,
				Flags:     1,
				Ext: xdr.TrustLineEntryExt{
					V: 1,
					V1: &xdr.TrustLineEntryV1{
						Liabilities: xdr.Liabilities{
							Buying:  3,
							Selling: 4,
						},
					},
				},
			},
		},
	}

	_, err = q.InsertTrustLine(tt.Ctx, brlTrustLine)
	tt.Assert.NoError(err)

	err = q.BeginTx(&sql.TxOptions{
		Isolation: sql.LevelRepeatableRead,
		ReadOnly:  true,
	})
>>>>>>> 139609f7
	assert.NoError(t, err)

<<<<<<< HEAD
	records, err = q.GetSortedTrustLinesByAccountID(tt.Ctx, eurTrustLine.AccountID)
=======
	assets, balances, err = q.AssetsForAddress(tt.Ctx, account1.AccountID)
>>>>>>> 139609f7
	tt.Assert.NoError(err)

	tt.Assert.Equal(eurTrustLine, records[0])
}<|MERGE_RESOLUTION|>--- conflicted
+++ resolved
@@ -11,11 +11,10 @@
 )
 
 var (
-<<<<<<< HEAD
 	trustLineIssuer = "GBRPYHIL2CI3FNQ4BXLFMNDLFJUNPU2HY3ZMFSHONUCEOASW7QC7OX2H"
 
 	eurTrustLine = TrustLine{
-		AccountID:          account1.Data.Account.AccountId.Address(),
+		AccountID:          account1.AccountID,
 		AssetType:          xdr.AssetTypeAssetTypeCreditAlphanum4,
 		AssetIssuer:        trustLineIssuer,
 		AssetCode:          "EUR",
@@ -27,7 +26,7 @@
 		SellingLiabilities: 4,
 		Flags:              1,
 		LastModifiedLedger: 1234,
-		Sponsor:            null.StringFrom(sponsor.Address()),
+		Sponsor:            null.StringFrom(sponsor),
 	}
 
 	usdTrustLine = TrustLine{
@@ -72,84 +71,6 @@
 		Flags:              1,
 		LastModifiedLedger: 1235,
 		Sponsor:            null.String{},
-=======
-	trustLineIssuer = xdr.MustAddress("GBRPYHIL2CI3FNQ4BXLFMNDLFJUNPU2HY3ZMFSHONUCEOASW7QC7OX2H")
-	sponsorXDR      = xdr.MustAddress(sponsor)
-
-	eurTrustLine = xdr.LedgerEntry{
-		LastModifiedLedgerSeq: 1234,
-		Data: xdr.LedgerEntryData{
-			Type: xdr.LedgerEntryTypeTrustline,
-			TrustLine: &xdr.TrustLineEntry{
-				AccountId: xdr.MustAddress(account1.AccountID),
-				Asset:     xdr.MustNewCreditAsset("EUR", trustLineIssuer.Address()).ToTrustLineAsset(),
-				Balance:   30000,
-				Limit:     223456789,
-				Flags:     1,
-				Ext: xdr.TrustLineEntryExt{
-					V: 1,
-					V1: &xdr.TrustLineEntryV1{
-						Liabilities: xdr.Liabilities{
-							Buying:  3,
-							Selling: 4,
-						},
-					},
-				},
-			},
-		},
-		Ext: xdr.LedgerEntryExt{
-			V: 1,
-			V1: &xdr.LedgerEntryExtensionV1{
-				SponsoringId: &sponsorXDR,
-			},
-		},
-	}
-
-	usdTrustLine = xdr.LedgerEntry{
-		LastModifiedLedgerSeq: 1235,
-		Data: xdr.LedgerEntryData{
-			Type: xdr.LedgerEntryTypeTrustline,
-			TrustLine: &xdr.TrustLineEntry{
-				AccountId: xdr.MustAddress("GCYVFGI3SEQJGBNQQG7YCMFWEYOHK3XPVOVPA6C566PXWN4SN7LILZSM"),
-				Asset:     xdr.MustNewCreditAsset("USDUSD", trustLineIssuer.Address()).ToTrustLineAsset(),
-				Balance:   10000,
-				Limit:     123456789,
-				Flags:     0,
-				Ext: xdr.TrustLineEntryExt{
-					V: 1,
-					V1: &xdr.TrustLineEntryV1{
-						Liabilities: xdr.Liabilities{
-							Buying:  1,
-							Selling: 2,
-						},
-					},
-				},
-			},
-		},
-	}
-
-	usdTrustLine2 = xdr.LedgerEntry{
-		LastModifiedLedgerSeq: 1234,
-		Data: xdr.LedgerEntryData{
-			Type: xdr.LedgerEntryTypeTrustline,
-			TrustLine: &xdr.TrustLineEntry{
-				AccountId: xdr.MustAddress("GBYSBDAJZMHL5AMD7QXQ3JEP3Q4GLKADWIJURAAHQALNAWD6Z5XF2RAC"),
-				Asset:     xdr.MustNewCreditAsset("USDUSD", trustLineIssuer.Address()).ToTrustLineAsset(),
-				Balance:   10000,
-				Limit:     123456789,
-				Flags:     0,
-				Ext: xdr.TrustLineEntryExt{
-					V: 1,
-					V1: &xdr.TrustLineEntryV1{
-						Liabilities: xdr.Liabilities{
-							Buying:  1,
-							Selling: 2,
-						},
-					},
-				},
-			},
-		},
->>>>>>> 139609f7
 	}
 )
 
@@ -177,12 +98,8 @@
 	tt.Assert.NoError(err)
 	tt.Assert.Len(lines, 2)
 
-<<<<<<< HEAD
-	tt.Assert.Equal(null.StringFrom(sponsor.Address()), lines[0].Sponsor)
+	tt.Assert.Equal(null.StringFrom(sponsor), lines[0].Sponsor)
 	tt.Assert.Equal([]TrustLine{eurTrustLine, usdTrustLine}, lines)
-=======
-	assert.Equal(t, null.StringFrom(sponsor), lines[0].Sponsor)
->>>>>>> 139609f7
 }
 
 func TestUpdateTrustLine(t *testing.T) {
@@ -240,46 +157,7 @@
 	assert.NoError(t, err)
 	assert.Len(t, lines, 1)
 
-<<<<<<< HEAD
 	assert.Equal(t, modifiedTrustLine, lines[0])
-=======
-	expectedBinary, err := modifiedTrustLine.MarshalBinary()
-	assert.NoError(t, err)
-
-	dbEntry := xdr.LedgerEntry{
-		LastModifiedLedgerSeq: 1234,
-		Data: xdr.LedgerEntryData{
-			Type: xdr.LedgerEntryTypeTrustline,
-			TrustLine: &xdr.TrustLineEntry{
-				AccountId: xdr.MustAddress(lines[0].AccountID),
-				Asset:     xdr.MustNewCreditAsset(lines[0].AssetCode, lines[0].AssetIssuer).ToTrustLineAsset(),
-				Balance:   xdr.Int64(lines[0].Balance),
-				Limit:     xdr.Int64(lines[0].Limit),
-				Flags:     xdr.Uint32(lines[0].Flags),
-				Ext: xdr.TrustLineEntryExt{
-					V: 1,
-					V1: &xdr.TrustLineEntryV1{
-						Liabilities: xdr.Liabilities{
-							Buying:  xdr.Int64(lines[0].BuyingLiabilities),
-							Selling: xdr.Int64(lines[0].SellingLiabilities),
-						},
-					},
-				},
-			},
-		},
-		Ext: xdr.LedgerEntryExt{
-			V: 1,
-			V1: &xdr.LedgerEntryExtensionV1{
-				SponsoringId: &sponsorXDR,
-			},
-		},
-	}
-
-	actualBinary, err := dbEntry.MarshalBinary()
-	assert.NoError(t, err)
-	assert.Equal(t, modifiedTrustLine, dbEntry)
-	assert.Equal(t, expectedBinary, actualBinary)
->>>>>>> 139609f7
 	assert.Equal(t, uint32(1234), lines[0].LastModifiedLedger)
 
 	lines, err = q.GetTrustLinesByKeys(tt.Ctx, []string{usdTrustLine.LedgerKey})
@@ -363,40 +241,18 @@
 	test.ResetHorizonDB(t, tt.HorizonDB)
 	q := &Q{tt.HorizonSession()}
 
-<<<<<<< HEAD
 	records, err := q.GetSortedTrustLinesByAccountID(tt.Ctx, eurTrustLine.AccountID)
-=======
-	_, err := q.InsertTrustLine(tt.Ctx, eurTrustLine)
-	tt.Assert.NoError(err)
-
-	record, err := q.GetSortedTrustLinesByAccountID(tt.Ctx, eurTrustLine.Data.TrustLine.AccountId.Address())
-	tt.Assert.NoError(err)
-
-	asset := xdr.MustNewCreditAsset(record[0].AssetCode, record[0].AssetIssuer).ToTrustLineAsset()
-	tt.Assert.Equal(eurTrustLine.Data.TrustLine.Asset, asset)
-	tt.Assert.Equal(eurTrustLine.Data.TrustLine.AccountId.Address(), record[0].AccountID)
-	tt.Assert.Equal(int64(eurTrustLine.Data.TrustLine.Balance), record[0].Balance)
-	tt.Assert.Equal(int64(eurTrustLine.Data.TrustLine.Limit), record[0].Limit)
-	tt.Assert.Equal(uint32(eurTrustLine.Data.TrustLine.Flags), record[0].Flags)
-	tt.Assert.Equal(int64(eurTrustLine.Data.TrustLine.Ext.V1.Liabilities.Buying), record[0].BuyingLiabilities)
-	tt.Assert.Equal(int64(eurTrustLine.Data.TrustLine.Ext.V1.Liabilities.Selling), record[0].SellingLiabilities)
-
-}
-
-func TestAssetsForAddressRequiresTransaction(t *testing.T) {
-	tt := test.Start(t)
-	defer tt.Finish()
-	test.ResetHorizonDB(t, tt.HorizonDB)
-	q := &Q{tt.HorizonSession()}
-
-	_, _, err := q.AssetsForAddress(tt.Ctx, eurTrustLine.Data.TrustLine.AccountId.Address())
-	assert.EqualError(t, err, "cannot be called outside of a transaction")
-
-	assert.NoError(t, q.Begin())
-	defer q.Rollback()
-
-	_, _, err = q.AssetsForAddress(tt.Ctx, eurTrustLine.Data.TrustLine.AccountId.Address())
-	assert.EqualError(t, err, "should only be called in a repeatable read transaction")
+	tt.Assert.NoError(err)
+	tt.Assert.Empty(records)
+
+	err = q.UpsertTrustLines(tt.Ctx, []TrustLine{eurTrustLine})
+	tt.Assert.NoError(err)
+
+	records, err = q.GetSortedTrustLinesByAccountID(tt.Ctx, eurTrustLine.AccountID)
+	tt.Assert.NoError(err)
+
+	tt.Assert.Equal(eurTrustLine, records[0])
+
 }
 
 func TestAssetsForAddress(t *testing.T) {
@@ -410,53 +266,10 @@
 	err := q.UpsertAccounts(tt.Ctx, ledgerEntries)
 	assert.NoError(t, err)
 
-	_, err = q.InsertTrustLine(tt.Ctx, eurTrustLine)
->>>>>>> 139609f7
-	tt.Assert.NoError(err)
-	tt.Assert.Empty(records)
-
-<<<<<<< HEAD
 	err = q.UpsertTrustLines(tt.Ctx, []TrustLine{eurTrustLine})
-=======
-	brlTrustLine := xdr.LedgerEntry{
-		LastModifiedLedgerSeq: 1234,
-		Data: xdr.LedgerEntryData{
-			Type: xdr.LedgerEntryTypeTrustline,
-			TrustLine: &xdr.TrustLineEntry{
-				AccountId: xdr.MustAddress(account1.AccountID),
-				Asset:     xdr.MustNewCreditAsset("BRL", trustLineIssuer.Address()).ToTrustLineAsset(),
-				Balance:   1000,
-				Limit:     20000,
-				Flags:     1,
-				Ext: xdr.TrustLineEntryExt{
-					V: 1,
-					V1: &xdr.TrustLineEntryV1{
-						Liabilities: xdr.Liabilities{
-							Buying:  3,
-							Selling: 4,
-						},
-					},
-				},
-			},
-		},
-	}
-
-	_, err = q.InsertTrustLine(tt.Ctx, brlTrustLine)
-	tt.Assert.NoError(err)
-
-	err = q.BeginTx(&sql.TxOptions{
-		Isolation: sql.LevelRepeatableRead,
-		ReadOnly:  true,
-	})
->>>>>>> 139609f7
-	assert.NoError(t, err)
-
-<<<<<<< HEAD
-	records, err = q.GetSortedTrustLinesByAccountID(tt.Ctx, eurTrustLine.AccountID)
-=======
-	assets, balances, err = q.AssetsForAddress(tt.Ctx, account1.AccountID)
->>>>>>> 139609f7
-	tt.Assert.NoError(err)
-
+	tt.Assert.NoError(err)
+
+	records, err := q.GetSortedTrustLinesByAccountID(tt.Ctx, eurTrustLine.AccountID)
+	tt.Assert.NoError(err)
 	tt.Assert.Equal(eurTrustLine, records[0])
 }