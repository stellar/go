--- conflicted
+++ resolved
@@ -421,12 +421,9 @@
       - check_code_1_15
       - test_code_1_14
       - test_code_1_14_postgres10
-<<<<<<< HEAD
-      - test_horizon_integration
-=======
       - test_code_1_15
       - test_code_1_15_postgres10
->>>>>>> ffa7e764
+      - test_horizon_integration
       - publish_state_diff_docker_image:
           filters:
               branches:
