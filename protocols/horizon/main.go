// Package horizon contains the type definitions for all of horizon's
// response resources.
package horizon

import (
	"encoding/base64"
	"encoding/json"
	"fmt"
	"math"
	"math/big"
	"strconv"
	"time"

	"github.com/stellar/go/protocols/horizon/base"
	"github.com/stellar/go/strkey"
	"github.com/stellar/go/support/errors"
	"github.com/stellar/go/support/render/hal"
	"github.com/stellar/go/xdr"
)

// KeyTypeNames maps from strkey version bytes into json string values to use in
// horizon responses.
var KeyTypeNames = map[strkey.VersionByte]string{
	strkey.VersionByteAccountID:     "ed25519_public_key",
	strkey.VersionByteSeed:          "ed25519_secret_seed",
	strkey.VersionByteMuxedAccount:  "muxed_account",
	strkey.VersionByteHashTx:        "preauth_tx",
	strkey.VersionByteHashX:         "sha256_hash",
	strkey.VersionByteSignedPayload: "ed25519_signed_payload",
}

// Account is the summary of an account
type Account struct {
	Links struct {
		Self         hal.Link `json:"self"`
		Transactions hal.Link `json:"transactions"`
		Operations   hal.Link `json:"operations"`
		Payments     hal.Link `json:"payments"`
		Effects      hal.Link `json:"effects"`
		Offers       hal.Link `json:"offers"`
		Trades       hal.Link `json:"trades"`
		Data         hal.Link `json:"data"`
	} `json:"_links"`

	ID                   string            `json:"id"`
	AccountID            string            `json:"account_id"`
<<<<<<< HEAD
	Sequence             string            `json:"sequence"`
=======
	Sequence             int64             `json:"sequence,string"`
>>>>>>> 9d5b5855
	SequenceLedger       uint32            `json:"sequence_ledger,omitempty"`
	SequenceTime         string            `json:"sequence_time,omitempty"`
	SubentryCount        int32             `json:"subentry_count"`
	InflationDestination string            `json:"inflation_destination,omitempty"`
	HomeDomain           string            `json:"home_domain,omitempty"`
	LastModifiedLedger   uint32            `json:"last_modified_ledger"`
	LastModifiedTime     *time.Time        `json:"last_modified_time"`
	Thresholds           AccountThresholds `json:"thresholds"`
	Flags                AccountFlags      `json:"flags"`
	Balances             []Balance         `json:"balances"`
	Signers              []Signer          `json:"signers"`
	Data                 map[string]string `json:"data"`
	NumSponsoring        uint32            `json:"num_sponsoring"`
	NumSponsored         uint32            `json:"num_sponsored"`
	Sponsor              string            `json:"sponsor,omitempty"`
	PT                   string            `json:"paging_token"`
}

// PagingToken implementation for hal.Pageable
func (res Account) PagingToken() string {
	return res.PT
}

// GetAccountID returns the Stellar account ID. This is to satisfy the
// Account interface of txnbuild.
func (a Account) GetAccountID() string {
	return a.AccountID
}

// GetNativeBalance returns the native balance of the account
func (a Account) GetNativeBalance() (string, error) {
	for _, balance := range a.Balances {
		if balance.Asset.Type == "native" {
			return balance.Balance, nil
		}
	}

	return "0", errors.New("account does not have a native balance")
}

// GetCreditBalance returns the balance for given code and issuer
func (a Account) GetCreditBalance(code string, issuer string) string {
	for _, balance := range a.Balances {
		if balance.Asset.Code == code && balance.Asset.Issuer == issuer {
			return balance.Balance
		}
	}

	return "0"
}

// GetSequenceNumber returns the sequence number of the account,
// and returns it as a 64-bit integer.
// TODO: since Account.Sequence was changed to int64, error is no longer needed.
func (a Account) GetSequenceNumber() (int64, error) {
	return a.Sequence, nil
}

// IncrementSequenceNumber increments the internal record of the account's sequence
// number by 1. This is typically used after a transaction build so that the next
// transaction to be built will be valid.
func (a *Account) IncrementSequenceNumber() (int64, error) {
	if a.Sequence == math.MaxInt64 {
		return 0, fmt.Errorf("sequence cannot be increased, it already reached MaxInt64 (%d)", int64(math.MaxInt64))
	}
	a.Sequence++
	return a.Sequence, nil
}

// MustGetData returns decoded value for a given key. If the key does
// not exist, empty slice will be returned. If there is an error
// decoding a value, it will panic.
func (a *Account) MustGetData(key string) []byte {
	bytes, err := a.GetData(key)
	if err != nil {
		panic(err)
	}
	return bytes
}

// GetData returns decoded value for a given key. If the key does
// not exist, empty slice will be returned.
func (a *Account) GetData(key string) ([]byte, error) {
	return base64.StdEncoding.DecodeString(a.Data[key])
}

// SignerSummary returns a map of signer's keys to weights.
func (a *Account) SignerSummary() map[string]int32 {
	m := map[string]int32{}
	for _, s := range a.Signers {
		m[s.Key] = s.Weight
	}
	return m
}

// AccountFlags represents the state of an account's flags
type AccountFlags struct {
	AuthRequired        bool `json:"auth_required"`
	AuthRevocable       bool `json:"auth_revocable"`
	AuthImmutable       bool `json:"auth_immutable"`
	AuthClawbackEnabled bool `json:"auth_clawback_enabled"`
}

// AccountThresholds represents an accounts "thresholds", the numerical values
// needed to satisfy the authorization of a given operation.
type AccountThresholds struct {
	LowThreshold  byte `json:"low_threshold"`
	MedThreshold  byte `json:"med_threshold"`
	HighThreshold byte `json:"high_threshold"`
}

// Asset represents a single asset
type Asset base.Asset

// AssetStat represents the statistics for a single Asset
type AssetStat struct {
	Links struct {
		Toml hal.Link `json:"toml"`
	} `json:"_links"`

	base.Asset
	PT string `json:"paging_token"`
	// Action needed in release: horizon-v3.0.0: deprecated field
	NumAccounts          int32 `json:"num_accounts"`
	NumClaimableBalances int32 `json:"num_claimable_balances"`
	NumLiquidityPools    int32 `json:"num_liquidity_pools"`
	// Action needed in release: horizon-v3.0.0: deprecated field
	Amount                  string            `json:"amount"`
	Accounts                AssetStatAccounts `json:"accounts"`
	ClaimableBalancesAmount string            `json:"claimable_balances_amount"`
	LiquidityPoolsAmount    string            `json:"liquidity_pools_amount"`
	Balances                AssetStatBalances `json:"balances"`
	Flags                   AccountFlags      `json:"flags"`
}

// PagingToken implementation for hal.Pageable
func (res AssetStat) PagingToken() string {
	return res.PT
}

// AssetStatBalances represents the summarized balances for a single Asset
type AssetStatBalances struct {
	Authorized                      string `json:"authorized"`
	AuthorizedToMaintainLiabilities string `json:"authorized_to_maintain_liabilities"`
	Unauthorized                    string `json:"unauthorized"`
}

// AssetStatAccounts represents the summarized acount numbers for a single Asset
type AssetStatAccounts struct {
	Authorized                      int32 `json:"authorized"`
	AuthorizedToMaintainLiabilities int32 `json:"authorized_to_maintain_liabilities"`
	Unauthorized                    int32 `json:"unauthorized"`
}

// Balance represents an account's holdings for either a single currency type or
// shares in a liquidity pool.
type Balance struct {
	Balance                           string `json:"balance"`
	LiquidityPoolId                   string `json:"liquidity_pool_id,omitempty"`
	Limit                             string `json:"limit,omitempty"`
	BuyingLiabilities                 string `json:"buying_liabilities,omitempty"`
	SellingLiabilities                string `json:"selling_liabilities,omitempty"`
	Sponsor                           string `json:"sponsor,omitempty"`
	LastModifiedLedger                uint32 `json:"last_modified_ledger,omitempty"`
	IsAuthorized                      *bool  `json:"is_authorized,omitempty"`
	IsAuthorizedToMaintainLiabilities *bool  `json:"is_authorized_to_maintain_liabilities,omitempty"`
	IsClawbackEnabled                 *bool  `json:"is_clawback_enabled,omitempty"`
	base.Asset
}

// Ledger represents a single closed ledger
type Ledger struct {
	Links struct {
		Self         hal.Link `json:"self"`
		Transactions hal.Link `json:"transactions"`
		Operations   hal.Link `json:"operations"`
		Payments     hal.Link `json:"payments"`
		Effects      hal.Link `json:"effects"`
	} `json:"_links"`
	ID                         string    `json:"id"`
	PT                         string    `json:"paging_token"`
	Hash                       string    `json:"hash"`
	PrevHash                   string    `json:"prev_hash,omitempty"`
	Sequence                   int32     `json:"sequence"`
	SuccessfulTransactionCount int32     `json:"successful_transaction_count"`
	FailedTransactionCount     *int32    `json:"failed_transaction_count"`
	OperationCount             int32     `json:"operation_count"`
	TxSetOperationCount        *int32    `json:"tx_set_operation_count"`
	ClosedAt                   time.Time `json:"closed_at"`
	TotalCoins                 string    `json:"total_coins"`
	FeePool                    string    `json:"fee_pool"`
	BaseFee                    int32     `json:"base_fee_in_stroops"`
	BaseReserve                int32     `json:"base_reserve_in_stroops"`
	MaxTxSetSize               int32     `json:"max_tx_set_size"`
	ProtocolVersion            int32     `json:"protocol_version"`
	HeaderXDR                  string    `json:"header_xdr"`
}

func (l Ledger) PagingToken() string {
	return l.PT
}

// Offer is the display form of an offer to trade currency.
type Offer struct {
	Links struct {
		Self       hal.Link `json:"self"`
		OfferMaker hal.Link `json:"offer_maker"`
	} `json:"_links"`

	ID                 int64      `json:"id,string"`
	PT                 string     `json:"paging_token"`
	Seller             string     `json:"seller"`
	Selling            Asset      `json:"selling"`
	Buying             Asset      `json:"buying"`
	Amount             string     `json:"amount"`
	PriceR             Price      `json:"price_r"`
	Price              string     `json:"price"`
	LastModifiedLedger int32      `json:"last_modified_ledger"`
	LastModifiedTime   *time.Time `json:"last_modified_time"`
	Sponsor            string     `json:"sponsor,omitempty"`
}

func (o Offer) PagingToken() string {
	return o.PT
}

// OrderBookSummary represents a snapshot summary of a given order book
type OrderBookSummary struct {
	Bids    []PriceLevel `json:"bids"`
	Asks    []PriceLevel `json:"asks"`
	Selling Asset        `json:"base"`
	Buying  Asset        `json:"counter"`
}

// Path represents a single payment path.
type Path struct {
	SourceAssetType        string  `json:"source_asset_type"`
	SourceAssetCode        string  `json:"source_asset_code,omitempty"`
	SourceAssetIssuer      string  `json:"source_asset_issuer,omitempty"`
	SourceAmount           string  `json:"source_amount"`
	DestinationAssetType   string  `json:"destination_asset_type"`
	DestinationAssetCode   string  `json:"destination_asset_code,omitempty"`
	DestinationAssetIssuer string  `json:"destination_asset_issuer,omitempty"`
	DestinationAmount      string  `json:"destination_amount"`
	Path                   []Asset `json:"path"`
}

// stub implementation to satisfy pageable interface
func (p Path) PagingToken() string {
	return ""
}

// Price represents a price for an offer
type Price base.Price

// PriceLevel represents an aggregation of offers that share a given price
type PriceLevel struct {
	PriceR Price  `json:"price_r"`
	Price  string `json:"price"`
	Amount string `json:"amount"`
}

// Root is the initial map of links into the api.
type Root struct {
	Links struct {
		Account             hal.Link  `json:"account"`
		Accounts            *hal.Link `json:"accounts,omitempty"`
		AccountTransactions hal.Link  `json:"account_transactions"`
		ClaimableBalances   *hal.Link `json:"claimable_balances"`
		Assets              hal.Link  `json:"assets"`
		Effects             hal.Link  `json:"effects"`
		FeeStats            hal.Link  `json:"fee_stats"`
		Friendbot           *hal.Link `json:"friendbot,omitempty"`
		Ledger              hal.Link  `json:"ledger"`
		Ledgers             hal.Link  `json:"ledgers"`
		LiquidityPools      *hal.Link `json:"liquidity_pools"`
		Offer               *hal.Link `json:"offer,omitempty"`
		Offers              *hal.Link `json:"offers,omitempty"`
		Operation           hal.Link  `json:"operation"`
		Operations          hal.Link  `json:"operations"`
		OrderBook           hal.Link  `json:"order_book"`
		Payments            hal.Link  `json:"payments"`
		Self                hal.Link  `json:"self"`
		StrictReceivePaths  *hal.Link `json:"strict_receive_paths"`
		StrictSendPaths     *hal.Link `json:"strict_send_paths"`
		TradeAggregations   hal.Link  `json:"trade_aggregations"`
		Trades              hal.Link  `json:"trades"`
		Transaction         hal.Link  `json:"transaction"`
		Transactions        hal.Link  `json:"transactions"`
	} `json:"_links"`

	HorizonVersion               string    `json:"horizon_version"`
	StellarCoreVersion           string    `json:"core_version"`
	IngestSequence               uint32    `json:"ingest_latest_ledger"`
	HorizonSequence              int32     `json:"history_latest_ledger"`
	HorizonLatestClosedAt        time.Time `json:"history_latest_ledger_closed_at"`
	HistoryElderSequence         int32     `json:"history_elder_ledger"`
	CoreSequence                 int32     `json:"core_latest_ledger"`
	NetworkPassphrase            string    `json:"network_passphrase"`
	CurrentProtocolVersion       int32     `json:"current_protocol_version"`
	SupportedProtocolVersion     uint32    `json:"supported_protocol_version"`
	CoreSupportedProtocolVersion int32     `json:"core_supported_protocol_version"`
}

// Signer represents one of an account's signers.
type Signer struct {
	Weight  int32  `json:"weight"`
	Key     string `json:"key"`
	Type    string `json:"type"`
	Sponsor string `json:"sponsor,omitempty"`
}

// TradePrice represents a price for a trade
type TradePrice struct {
	N int64 `json:"n,string"`
	D int64 `json:"d,string"`
}

// String returns a string representation of the trade price
func (p TradePrice) String() string {
	return big.NewRat(p.N, p.D).FloatString(7)
}

// UnmarshalJSON implements a custom unmarshaler for TradePrice
// which can handle a numerator and denominator fields which can be a string or int
func (p *TradePrice) UnmarshalJSON(data []byte) error {
	v := struct {
		N json.Number `json:"n"`
		D json.Number `json:"d"`
	}{}
	err := json.Unmarshal(data, &v)
	if err != nil {
		return err
	}

	if v.N != "" {
		p.N, err = v.N.Int64()
		if err != nil {
			return err
		}
	}
	if v.D != "" {
		p.D, err = v.D.Int64()
		if err != nil {
			return err
		}
	}
	return nil
}

// Trade represents a horizon digested trade
type Trade struct {
	Links struct {
		Self      hal.Link `json:"self"`
		Base      hal.Link `json:"base"`
		Counter   hal.Link `json:"counter"`
		Operation hal.Link `json:"operation"`
	} `json:"_links"`

	ID                     string     `json:"id"`
	PT                     string     `json:"paging_token"`
	LedgerCloseTime        time.Time  `json:"ledger_close_time"`
	OfferID                string     `json:"offer_id,omitempty"`
	TradeType              string     `json:"trade_type"`
	LiquidityPoolFeeBP     uint32     `json:"liquidity_pool_fee_bp,omitempty"`
	BaseLiquidityPoolID    string     `json:"base_liquidity_pool_id,omitempty"`
	BaseOfferID            string     `json:"base_offer_id,omitempty"`
	BaseAccount            string     `json:"base_account,omitempty"`
	BaseAmount             string     `json:"base_amount"`
	BaseAssetType          string     `json:"base_asset_type"`
	BaseAssetCode          string     `json:"base_asset_code,omitempty"`
	BaseAssetIssuer        string     `json:"base_asset_issuer,omitempty"`
	CounterLiquidityPoolID string     `json:"counter_liquidity_pool_id,omitempty"`
	CounterOfferID         string     `json:"counter_offer_id,omitempty"`
	CounterAccount         string     `json:"counter_account,omitempty"`
	CounterAmount          string     `json:"counter_amount"`
	CounterAssetType       string     `json:"counter_asset_type"`
	CounterAssetCode       string     `json:"counter_asset_code,omitempty"`
	CounterAssetIssuer     string     `json:"counter_asset_issuer,omitempty"`
	BaseIsSeller           bool       `json:"base_is_seller"`
	Price                  TradePrice `json:"price,omitempty"`
}

// PagingToken implementation for hal.Pageable
func (res Trade) PagingToken() string {
	return res.PT
}

// TradeEffect represents a trade effect resource.
type TradeEffect struct {
	Links struct {
		Self      hal.Link `json:"self"`
		Seller    hal.Link `json:"seller"`
		Buyer     hal.Link `json:"buyer"`
		Operation hal.Link `json:"operation"`
	} `json:"_links"`

	ID                string    `json:"id"`
	PT                string    `json:"paging_token"`
	OfferID           string    `json:"offer_id"`
	Seller            string    `json:"seller"`
	SoldAmount        string    `json:"sold_amount"`
	SoldAssetType     string    `json:"sold_asset_type"`
	SoldAssetCode     string    `json:"sold_asset_code,omitempty"`
	SoldAssetIssuer   string    `json:"sold_asset_issuer,omitempty"`
	Buyer             string    `json:"buyer"`
	BoughtAmount      string    `json:"bought_amount"`
	BoughtAssetType   string    `json:"bought_asset_type"`
	BoughtAssetCode   string    `json:"bought_asset_code,omitempty"`
	BoughtAssetIssuer string    `json:"bought_asset_issuer,omitempty"`
	LedgerCloseTime   time.Time `json:"created_at"`
}

// TradeAggregation represents trade data aggregation over a period of time
type TradeAggregation struct {
	Timestamp     int64      `json:"timestamp,string"`
	TradeCount    int64      `json:"trade_count,string"`
	BaseVolume    string     `json:"base_volume"`
	CounterVolume string     `json:"counter_volume"`
	Average       string     `json:"avg"`
	High          string     `json:"high"`
	HighR         TradePrice `json:"high_r"`
	Low           string     `json:"low"`
	LowR          TradePrice `json:"low_r"`
	Open          string     `json:"open"`
	OpenR         TradePrice `json:"open_r"`
	Close         string     `json:"close"`
	CloseR        TradePrice `json:"close_r"`
}

// PagingToken implementation for hal.Pageable. Not actually used
func (res TradeAggregation) PagingToken() string {
	return strconv.FormatInt(res.Timestamp, 10)
}

// Transaction represents a single, successful transaction
type Transaction struct {
	Links struct {
		Self       hal.Link `json:"self"`
		Account    hal.Link `json:"account"`
		Ledger     hal.Link `json:"ledger"`
		Operations hal.Link `json:"operations"`
		Effects    hal.Link `json:"effects"`
		Precedes   hal.Link `json:"precedes"`
		Succeeds   hal.Link `json:"succeeds"`
		// Temporarily include Transaction as a link so that Transaction
		// can be fully compatible with TransactionSuccess
		// When TransactionSuccess is removed from the SDKs we can remove this HAL link
		Transaction hal.Link `json:"transaction"`
	} `json:"_links"`
	ID                string    `json:"id"`
	PT                string    `json:"paging_token"`
	Successful        bool      `json:"successful"`
	Hash              string    `json:"hash"`
	Ledger            int32     `json:"ledger"`
	LedgerCloseTime   time.Time `json:"created_at"`
	Account           string    `json:"source_account"`
	AccountMuxed      string    `json:"account_muxed,omitempty"`
	AccountMuxedID    uint64    `json:"account_muxed_id,omitempty,string"`
<<<<<<< HEAD
	AccountSequence   string    `json:"source_account_sequence"`
=======
	AccountSequence   int64     `json:"source_account_sequence,string"`
>>>>>>> 9d5b5855
	FeeAccount        string    `json:"fee_account"`
	FeeAccountMuxed   string    `json:"fee_account_muxed,omitempty"`
	FeeAccountMuxedID uint64    `json:"fee_account_muxed_id,omitempty,string"`
	FeeCharged        int64     `json:"fee_charged,string"`
	MaxFee            int64     `json:"max_fee,string"`
	OperationCount    int32     `json:"operation_count"`
	EnvelopeXdr       string    `json:"envelope_xdr"`
	ResultXdr         string    `json:"result_xdr"`
	ResultMetaXdr     string    `json:"result_meta_xdr"`
	FeeMetaXdr        string    `json:"fee_meta_xdr"`
	MemoType          string    `json:"memo_type"`
	MemoBytes         string    `json:"memo_bytes,omitempty"`
	Memo              string    `json:"memo,omitempty"`
	Signatures        []string  `json:"signatures"`
	// Action needed in release: horizon-v3.0.0: remove valid_(after|before)
	ValidAfter         string                    `json:"valid_after,omitempty"`
	ValidBefore        string                    `json:"valid_before,omitempty"`
	Preconditions      *TransactionPreconditions `json:"preconditions,omitempty"`
	FeeBumpTransaction *FeeBumpTransaction       `json:"fee_bump_transaction,omitempty"`
	InnerTransaction   *InnerTransaction         `json:"inner_transaction,omitempty"`
}

type TransactionPreconditions struct {
	TimeBounds   *TransactionPreconditionsTimebounds   `json:"timebounds,omitempty"`
	LedgerBounds *TransactionPreconditionsLedgerbounds `json:"ledgerbounds,omitempty"`

	MinAccountSequence          string `json:"min_account_sequence,omitempty"`
	MinAccountSequenceAge       string `json:"min_account_sequence_age,omitempty"`
	MinAccountSequenceLedgerGap uint32 `json:"min_account_sequence_ledger_gap,omitempty"`

	ExtraSigners []string `json:"extra_signers,omitempty"`
}

type TransactionPreconditionsTimebounds struct {
	MinTime string `json:"min_time,omitempty"`
	MaxTime string `json:"max_time,omitempty"`
}

type TransactionPreconditionsLedgerbounds struct {
	MinLedger uint32 `json:"min_ledger"`
	MaxLedger uint32 `json:"max_ledger,omitempty"`
}

// FeeBumpTransaction contains information about a fee bump transaction
type FeeBumpTransaction struct {
	Hash       string   `json:"hash"`
	Signatures []string `json:"signatures"`
}

// InnerTransaction contains information about the inner transaction contained
// within a fee bump transaction
type InnerTransaction struct {
	Hash       string   `json:"hash"`
	Signatures []string `json:"signatures"`
	MaxFee     int64    `json:"max_fee,string"`
}

// MarshalJSON implements a custom marshaler for Transaction.
// The memo field should be omitted if and only if the
// memo_type is "none".
func (t Transaction) MarshalJSON() ([]byte, error) {
	type Alias Transaction
	v := &struct {
		Memo      *string `json:"memo,omitempty"`
		MemoBytes *string `json:"memo_bytes,omitempty"`
		*Alias
	}{
		Alias: (*Alias)(&t),
	}
	if t.MemoType != "none" {
		v.Memo = &t.Memo
	}

	if t.MemoType == "text" {
		v.MemoBytes = &t.MemoBytes
	}

	return json.Marshal(v)
}

// UnmarshalJSON implements a custom unmarshaler for Transaction
// which can handle a max_fee field which can be a string or int
func (t *Transaction) UnmarshalJSON(data []byte) error {
	type Alias Transaction // we define Alias to avoid infinite recursion when calling UnmarshalJSON()
	v := &struct {
		FeeCharged json.Number `json:"fee_charged"`
		MaxFee     json.Number `json:"max_fee"`
		*Alias
	}{
		Alias: (*Alias)(t),
	}
	err := json.Unmarshal(data, &v)
	if err != nil {
		return err
	}

	if v.FeeCharged != "" {
		t.FeeCharged, err = v.FeeCharged.Int64()
		if err != nil {
			return err
		}
	}
	if v.MaxFee != "" {
		t.MaxFee, err = v.MaxFee.Int64()
		if err != nil {
			return err
		}
	}
	return nil
}

// PagingToken implementation for hal.Pageable
func (t Transaction) PagingToken() string {
	return t.PT
}

// TransactionResultCodes represent a summary of result codes returned from
// a single xdr TransactionResult
type TransactionResultCodes struct {
	TransactionCode      string   `json:"transaction"`
	InnerTransactionCode string   `json:"inner_transaction,omitempty"`
	OperationCodes       []string `json:"operations,omitempty"`
}

// KeyTypeFromAddress converts the version byte of the provided strkey encoded
// value (for example an account id or a signer key) and returns the appropriate
// horizon-specific type name.
func KeyTypeFromAddress(address string) (string, error) {
	vb, err := strkey.Version(address)
	if err != nil {
		return "", errors.Wrap(err, "invalid address")
	}

	result, ok := KeyTypeNames[vb]
	if !ok {
		result = "unknown"
	}

	return result, nil
}

// MustKeyTypeFromAddress is the panicking variant of KeyTypeFromAddress.
func MustKeyTypeFromAddress(address string) string {
	ret, err := KeyTypeFromAddress(address)
	if err != nil {
		panic(err)
	}

	return ret
}

// AccountData represents a single data object stored on by an account
type AccountData struct {
	Value   string `json:"value"`
	Sponsor string `json:"sponsor,omitempty"`
}

// AccountsPage returns a list of account records
type AccountsPage struct {
	Links    hal.Links `json:"_links"`
	Embedded struct {
		Records []Account `json:"records"`
	} `json:"_embedded"`
}

// TradeAggregationsPage returns a list of aggregated trade records, aggregated by resolution
type TradeAggregationsPage struct {
	Links    hal.Links `json:"_links"`
	Embedded struct {
		Records []TradeAggregation `json:"records"`
	} `json:"_embedded"`
}

// TradesPage returns a list of trade records
type TradesPage struct {
	Links    hal.Links `json:"_links"`
	Embedded struct {
		Records []Trade `json:"records"`
	} `json:"_embedded"`
}

// OffersPage returns a list of offers
type OffersPage struct {
	Links    hal.Links `json:"_links"`
	Embedded struct {
		Records []Offer `json:"records"`
	} `json:"_embedded"`
}

// AssetsPage contains page of assets returned by Horizon.
type AssetsPage struct {
	Links    hal.Links `json:"_links"`
	Embedded struct {
		Records []AssetStat
	} `json:"_embedded"`
}

// LedgersPage contains page of ledger information returned by Horizon
type LedgersPage struct {
	Links    hal.Links `json:"_links"`
	Embedded struct {
		Records []Ledger
	} `json:"_embedded"`
}

type FeeDistribution struct {
	Max  int64 `json:"max,string"`
	Min  int64 `json:"min,string"`
	Mode int64 `json:"mode,string"`
	P10  int64 `json:"p10,string"`
	P20  int64 `json:"p20,string"`
	P30  int64 `json:"p30,string"`
	P40  int64 `json:"p40,string"`
	P50  int64 `json:"p50,string"`
	P60  int64 `json:"p60,string"`
	P70  int64 `json:"p70,string"`
	P80  int64 `json:"p80,string"`
	P90  int64 `json:"p90,string"`
	P95  int64 `json:"p95,string"`
	P99  int64 `json:"p99,string"`
}

// FeeStats represents a response of fees from horizon
// To do: implement fee suggestions if agreement is reached in https://github.com/stellar/go/issues/926
type FeeStats struct {
	LastLedger          uint32  `json:"last_ledger,string"`
	LastLedgerBaseFee   int64   `json:"last_ledger_base_fee,string"`
	LedgerCapacityUsage float64 `json:"ledger_capacity_usage,string"`

	FeeCharged FeeDistribution `json:"fee_charged"`
	MaxFee     FeeDistribution `json:"max_fee"`
}

// TransactionsPage contains records of transaction information returned by Horizon
type TransactionsPage struct {
	Links    hal.Links `json:"_links"`
	Embedded struct {
		Records []Transaction
	} `json:"_embedded"`
}

// PathsPage contains records of payment paths found by horizon
type PathsPage struct {
	Links    hal.Links `json:"_links"`
	Embedded struct {
		Records []Path
	} `json:"_embedded"`
}

// ClaimableBalanceFlags represents the state of a claimable balance's flags
type ClaimableBalanceFlags struct {
	ClawbackEnabled bool `json:"clawback_enabled"`
}

// ClaimableBalance represents a claimable balance
type ClaimableBalance struct {
	Links struct {
		Self         hal.Link `json:"self"`
		Transactions hal.Link `json:"transactions"`
		Operations   hal.Link `json:"operations"`
	} `json:"_links"`

	BalanceID          string                `json:"id"`
	Asset              string                `json:"asset"`
	Amount             string                `json:"amount"`
	Sponsor            string                `json:"sponsor,omitempty"`
	LastModifiedLedger uint32                `json:"last_modified_ledger"`
	LastModifiedTime   *time.Time            `json:"last_modified_time"`
	Claimants          []Claimant            `json:"claimants"`
	Flags              ClaimableBalanceFlags `json:"flags"`
	PT                 string                `json:"paging_token"`
}

type ClaimableBalances struct {
	Links struct {
		Self hal.Link `json:"self"`
	} `json:"_links"`

	Embedded struct {
		Records []ClaimableBalance `json:"records"`
	} `json:"_embedded"`
}

// PagingToken implementation for hal.Pageable
func (res ClaimableBalance) PagingToken() string {
	return res.PT
}

// Claimant represents a claimable balance claimant
type Claimant struct {
	Destination string             `json:"destination"`
	Predicate   xdr.ClaimPredicate `json:"predicate"`
}

// LiquidityPool represents a liquidity pool
type LiquidityPool struct {
	Links struct {
		Self         hal.Link `json:"self"`
		Transactions hal.Link `json:"transactions"`
		Operations   hal.Link `json:"operations"`
	} `json:"_links"`

	ID                 string                 `json:"id"`
	PT                 string                 `json:"paging_token"`
	FeeBP              uint32                 `json:"fee_bp"`
	Type               string                 `json:"type"`
	TotalTrustlines    uint64                 `json:"total_trustlines,string"`
	TotalShares        string                 `json:"total_shares"`
	Reserves           []LiquidityPoolReserve `json:"reserves"`
	LastModifiedLedger uint32                 `json:"last_modified_ledger"`
	LastModifiedTime   *time.Time             `json:"last_modified_time"`
}

// PagingToken implementation for hal.Pageable
func (res LiquidityPool) PagingToken() string {
	return res.PT
}

// LiquidityPoolsPage returns a list of liquidity pool records
type LiquidityPoolsPage struct {
	Links    hal.Links `json:"_links"`
	Embedded struct {
		Records []LiquidityPool `json:"records"`
	} `json:"_embedded"`
}

// LiquidityPoolReserve represents a liquidity pool asset reserve
type LiquidityPoolReserve struct {
	Asset  string `json:"asset"`
	Amount string `json:"amount"`
}

type AssetFilterConfig struct {
	Whitelist    []string `json:"whitelist"`
	Enabled      *bool    `json:"enabled"`
	LastModified int64    `json:"last_modified,omitempty"`
}

type AccountFilterConfig struct {
	Whitelist    []string `json:"whitelist"`
	Enabled      *bool    `json:"enabled"`
	LastModified int64    `json:"last_modified,omitempty"`
}

func (f *AccountFilterConfig) UnmarshalJSON(data []byte) error {
	type accountFilterConfig AccountFilterConfig
	var config = accountFilterConfig{}

	if err := json.Unmarshal(data, &config); err != nil {
		return err
	}

	if config.Whitelist == nil {
		return errors.New("missing required whitelist")
	}

	if config.Enabled == nil {
		return errors.New("missing required enabled")
	}

	*f = AccountFilterConfig(config)
	return nil
}

func (f *AssetFilterConfig) UnmarshalJSON(data []byte) error {
	type assetFilterConfig AssetFilterConfig
	var config = assetFilterConfig{}

	if err := json.Unmarshal(data, &config); err != nil {
		return err
	}

	if config.Whitelist == nil {
		return errors.New("missing required whitelist")
	}

	if config.Enabled == nil {
		return errors.New("missing required enabled")
	}

	*f = AssetFilterConfig(config)
	return nil
}<|MERGE_RESOLUTION|>--- conflicted
+++ resolved
@@ -44,11 +44,7 @@
 
 	ID                   string            `json:"id"`
 	AccountID            string            `json:"account_id"`
-<<<<<<< HEAD
-	Sequence             string            `json:"sequence"`
-=======
 	Sequence             int64             `json:"sequence,string"`
->>>>>>> 9d5b5855
 	SequenceLedger       uint32            `json:"sequence_ledger,omitempty"`
 	SequenceTime         string            `json:"sequence_time,omitempty"`
 	SubentryCount        int32             `json:"subentry_count"`
@@ -508,11 +504,7 @@
 	Account           string    `json:"source_account"`
 	AccountMuxed      string    `json:"account_muxed,omitempty"`
 	AccountMuxedID    uint64    `json:"account_muxed_id,omitempty,string"`
-<<<<<<< HEAD
-	AccountSequence   string    `json:"source_account_sequence"`
-=======
 	AccountSequence   int64     `json:"source_account_sequence,string"`
->>>>>>> 9d5b5855
 	FeeAccount        string    `json:"fee_account"`
 	FeeAccountMuxed   string    `json:"fee_account_muxed,omitempty"`
 	FeeAccountMuxedID uint64    `json:"fee_account_muxed_id,omitempty,string"`
