--- conflicted
+++ resolved
@@ -32,14 +32,8 @@
     env:
       HORIZON_INTEGRATION_TESTS_ENABLED: true
       HORIZON_INTEGRATION_TESTS_CORE_MAX_SUPPORTED_PROTOCOL: ${{ matrix.protocol-version }}
-<<<<<<< HEAD
-      HORIZON_INTEGRATION_TESTS_CAPTIVE_CORE_USE_DB: true
-      PROTOCOL_22_CORE_DEBIAN_PKG_VERSION: 22.3.0-2485.e643061a4.focal
-      PROTOCOL_22_CORE_DOCKER_IMG: stellar/stellar-core:22.3.0-2485.e643061a4.focal
-=======
       PROTOCOL_22_CORE_DEBIAN_PKG_VERSION: 23.0.0.1-2488.23.0.0rc.1.472e3e69d.focal
       PROTOCOL_22_CORE_DOCKER_IMG: stellar/stellar-core:23.0.0.1-2488.23.0.0rc.1.472e3e69d.focal
->>>>>>> 43708bfb
       PROTOCOL_22_STELLAR_RPC_DOCKER_IMG: stellar/stellar-rpc:22.1.2
       PGHOST: localhost
       PGPORT: 5432
