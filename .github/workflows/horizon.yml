--- conflicted
+++ resolved
@@ -136,29 +136,28 @@
       STELLAR_CORE_VERSION: 19.14.0-1500.5664eff4e.focal
       CAPTIVE_CORE_STORAGE_PATH: /tmp
     steps:
-<<<<<<< HEAD
-    - uses: actions/checkout@v3
-      with:
-        # For pull requests, build and test the PR head not a merge of the PR with the destination.
-        ref:  ${{ github.event.pull_request.head.sha || github.ref }}
-
-    - name: Build and test the Verify Range Docker image
-      run: |
-        docker build -f services/horizon/docker/verify-range/Dockerfile -t stellar/horizon-verify-range services/horizon/docker/verify-range/
-        # Any range should do for basic testing, this range was chosen pretty early in history so that it only takes a few mins to run
-        docker run -e BRANCH=$(git rev-parse HEAD) -e FROM=10000063 -e TO=10000127 stellar/horizon-verify-range
-
-    # Push image
-    - if: github.ref == 'refs/heads/master'
-      name: Login to DockerHub
-      uses: docker/login-action@bb984efc561711aaa26e433c32c3521176eae55b
-      with:
-        username: ${{ secrets.DOCKERHUB_USERNAME }}
-        password: ${{ secrets.DOCKERHUB_TOKEN }}
-
-    - if: github.ref == 'refs/heads/master'
-      name: Push to DockerHub
-      run: docker push stellar/horizon-verify-range:latest
+      - uses: actions/checkout@v3
+        with:
+          # For pull requests, build and test the PR head not a merge of the PR with the destination.
+          ref: ${{ github.event.pull_request.head.sha || github.ref }}
+
+      - name: Build and test the Verify Range Docker image
+        run: |
+          docker build -f services/horizon/docker/verify-range/Dockerfile -t stellar/horizon-verify-range services/horizon/docker/verify-range/
+          # Any range should do for basic testing, this range was chosen pretty early in history so that it only takes a few mins to run
+          docker run -e BRANCH=$(git rev-parse HEAD) -e FROM=10000063 -e TO=10000127 stellar/horizon-verify-range
+
+      # Push image
+      - if: github.ref == 'refs/heads/master'
+        name: Login to DockerHub
+        uses: docker/login-action@bb984efc561711aaa26e433c32c3521176eae55b
+        with:
+          username: ${{ secrets.DOCKERHUB_USERNAME }}
+          password: ${{ secrets.DOCKERHUB_TOKEN }}
+
+      - if: github.ref == 'refs/heads/master'
+        name: Push to DockerHub
+        run: docker push stellar/horizon-verify-range:latest
 
   horizon-light:
     name: Test and Push the horizon light images
@@ -184,7 +183,7 @@
                      -e HISTORY_ARCHIVE_URLS="https://history.stellar.org/prd/core-live/core_live_001"\
                      -v $PWD/ledgerexport:/ledgerexport\
                      stellar/lighthorizon-ledgerexporter
-          
+
           # run map job
           docker run -e NETWORK_PASSPHRASE='pubnet' -e JOB_INDEX_ENV=AWS_BATCH_JOB_ARRAY_INDEX -e AWS_BATCH_JOB_ARRAY_INDEX=0 -e BATCH_SIZE=64 -e FIRST_CHECKPOINT=64 \
                      -e WORKER_COUNT=1 -e RUN_MODE=map -v $PWD/ledgerexport:/ledgermeta -e TXMETA_SOURCE=file:///ledgermeta -v $PWD/index:/index -e INDEX_TARGET=file:///index stellar/lighthorizon-index-batch
@@ -192,38 +191,17 @@
           # run reduce job
           docker run -e NETWORK_PASSPHRASE='pubnet' -e JOB_INDEX_ENV=AWS_BATCH_JOB_ARRAY_INDEX -e AWS_BATCH_JOB_ARRAY_INDEX=0 -e MAP_JOB_COUNT=1 -e REDUCE_JOB_COUNT=1 \
                      -e WORKER_COUNT=1 -e RUN_MODE=reduce -v $PWD/index:/index -e INDEX_SOURCE_ROOT=file:///index -e INDEX_TARGET=file:///index stellar/lighthorizon-index-batch
-                     
+
       # Push images
       - if: github.ref == 'refs/heads/master' || github.ref == 'refs/heads/lighthorizon'
-=======
-      - uses: actions/checkout@v3
-        with:
-          # For pull requests, build and test the PR head not a merge of the PR with the destination.
-          ref: ${{ github.event.pull_request.head.sha || github.ref }}
-
-      - name: Build and test the Verify Range Docker image
-        run: |
-          docker build -f services/horizon/docker/verify-range/Dockerfile -t stellar/horizon-verify-range services/horizon/docker/verify-range/
-          # Any range should do for basic testing, this range was chosen pretty early in history so that it only takes a few mins to run
-          docker run -e BRANCH=$(git rev-parse HEAD) -e FROM=10000063 -e TO=10000127 stellar/horizon-verify-range
-
-      # Push image
-      - if: github.ref == 'refs/heads/master'
->>>>>>> 38f67b9e
         name: Login to DockerHub
         uses: docker/login-action@bb984efc561711aaa26e433c32c3521176eae55b
         with:
           username: ${{ secrets.DOCKERHUB_USERNAME }}
           password: ${{ secrets.DOCKERHUB_TOKEN }}
 
-<<<<<<< HEAD
       - if: github.ref == 'refs/heads/master' || github.ref == 'refs/heads/lighthorizon'
         name: Push to DockerHub
-        run: | 
+        run: |
           chmod 755 ./exp/lighthorizon/build/build.sh
-          ./exp/lighthorizon/build/build.sh all stellar latest true        
-=======
-      - if: github.ref == 'refs/heads/master'
-        name: Push to DockerHub
-        run: docker push stellar/horizon-verify-range:latest
->>>>>>> 38f67b9e
+          ./exp/lighthorizon/build/build.sh all stellar latest true