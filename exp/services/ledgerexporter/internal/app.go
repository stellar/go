package ledgerexporter

import (
	"context"
	_ "embed"
	"fmt"
	"os"
	"os/signal"
	"sync"
	"syscall"

	"github.com/pkg/errors"
	"github.com/prometheus/client_golang/prometheus"
	"github.com/prometheus/client_golang/prometheus/collectors"
	"github.com/prometheus/client_golang/prometheus/promhttp"
	"github.com/stellar/go/historyarchive"

	"github.com/stellar/go/ingest/ledgerbackend"
	_ "github.com/stellar/go/network"
	"github.com/stellar/go/support/datastore"
	supporthttp "github.com/stellar/go/support/http"
	"github.com/stellar/go/support/log"
)

var (
	logger = log.New().WithField("service", "ledger-exporter")
)

func NewDataAlreadyExportedError(Start uint32, End uint32) *DataAlreadyExportedError {
	return &DataAlreadyExportedError{
		Start: Start,
		End:   End,
	}
}

type DataAlreadyExportedError struct {
	Start uint32
	End   uint32
}

func (m DataAlreadyExportedError) Error() string {
	return fmt.Sprintf("For export ledger range start=%d, end=%d, the remote storage has all the data, there is no need to continue export", m.Start, m.End)
}

func NewInvalidDataStoreError(LedgerSequence uint32, LedgersPerFile uint32) *InvalidDataStoreError {
	return &InvalidDataStoreError{
		LedgerSequence: LedgerSequence,
		LedgersPerFile: LedgersPerFile,
	}
}

type InvalidDataStoreError struct {
	LedgerSequence uint32
	LedgersPerFile uint32
}

func (m InvalidDataStoreError) Error() string {
	return fmt.Sprintf("The remote data store has inconsistent data, "+
		"a resumable starting ledger of %v was identified, "+
		"but that is not aligned to expected ledgers-per-file of %v. use '--resume false' to bypass",
		m.LedgerSequence, m.LedgersPerFile)
}

type App struct {
	config             *Config
	ledgerBackend      ledgerbackend.LedgerBackend
	dataStore          datastore.DataStore
	exportManager      *ExportManager
	uploader           Uploader
	flags              Flags
	prometheusRegistry *prometheus.Registry
}

func NewApp(flags Flags) *App {
	logger.SetLevel(log.DebugLevel)
	registry := prometheus.NewRegistry()
	registry.MustRegister(
		collectors.NewProcessCollector(collectors.ProcessCollectorOpts{Namespace: "ledger_exporter"}),
		collectors.NewGoCollector(),
	)
	app := &App{flags: flags, prometheusRegistry: registry}
	return app
}

func (a *App) init(ctx context.Context) error {
	var err error
	var archive historyarchive.ArchiveInterface

	if a.config, err = NewConfig(ctx, a.flags); err != nil {
		return errors.Wrap(err, "Could not load configuration")
	}
	if archive, err = createHistoryArchiveFromNetworkName(ctx, a.config.Network); err != nil {
		return err
	}
	a.config.ValidateAndSetLedgerRange(ctx, archive)

	if a.dataStore, err = NewDataStore(ctx, a.config.DataStoreConfig, a.config.Network); err != nil {
		return errors.Wrap(err, "Could not connect to destination data store")
	}
	if a.config.Resume {
		if err = a.applyResumability(ctx,
			NewResumableManager(a.dataStore, a.config.Network, a.config.LedgerBatchConfig, archive)); err != nil {
			return err
		}
	}

	logger.Infof("Final computed ledger range for backend retrieval and export, start=%d, end=%d", a.config.StartLedger, a.config.EndLedger)

	if a.ledgerBackend, err = newLedgerBackend(ctx, a.config, a.prometheusRegistry); err != nil {
		return err
	}

	// TODO: make number of upload workers configurable instead of hard coding it to 1
	queue := NewUploadQueue(1, a.prometheusRegistry)
	if a.exportManager, err = NewExportManager(a.config.LedgerBatchConfig, a.ledgerBackend, queue, a.prometheusRegistry); err != nil {
		return err
	}
	a.uploader = NewUploader(a.dataStore, queue, a.prometheusRegistry)

	return nil
}

func (a *App) applyResumability(ctx context.Context, resumableManager ResumableManager) error {
	absentLedger, ok, err := resumableManager.FindStart(ctx, a.config.StartLedger, a.config.EndLedger)
	if err != nil {
		return err
	}
	if !ok {
		return NewDataAlreadyExportedError(a.config.StartLedger, a.config.EndLedger)
	}

	// TODO - evaluate a more robust validation of remote data for ledgers-per-file consistency
	// this assumes ValidateAndSetLedgerRange() has conditioned the a.config.StartLedger to be at least > 1
	if absentLedger > 2 && absentLedger != a.config.LedgerBatchConfig.GetSequenceNumberStartBoundary(absentLedger) {
		return NewInvalidDataStoreError(absentLedger, a.config.LedgerBatchConfig.LedgersPerFile)
	}
	logger.Infof("For export ledger range start=%d, end=%d, the remote storage has some of this data already, will resume at later start ledger of %d", a.config.StartLedger, a.config.EndLedger, absentLedger)
	a.config.StartLedger = absentLedger

	return nil
}

func (a *App) close() {
	if err := a.dataStore.Close(); err != nil {
		logger.WithError(err).Error("Error closing datastore")
	}
	if err := a.ledgerBackend.Close(); err != nil {
		logger.WithError(err).Error("Error closing ledgerBackend")
	}
}

func (a *App) serveAdmin() {
	if a.config.AdminPort == 0 {
		return
	}

	mux := supporthttp.NewMux(logger)
	mux.Handle("/metrics", promhttp.HandlerFor(a.prometheusRegistry, promhttp.HandlerOpts{}))

	addr := fmt.Sprintf(":%d", a.config.AdminPort)
	supporthttp.Run(supporthttp.Config{
		ListenAddr: addr,
		Handler:    mux,
		OnStarting: func() {
			logger.Infof("Starting admin port server on %s", addr)
		},
	})
}

func (a *App) Run() {
	ctx, cancel := context.WithCancel(context.Background())
	defer cancel()

	if err := a.init(ctx); err != nil {
		var dataAlreadyExported DataAlreadyExportedError
		if errors.As(err, &dataAlreadyExported) {
			logger.Info(err.Error())
			logger.Info("Shutting down ledger-exporter")
			return
		}
		logger.WithError(err).Fatal("Stopping ledger-exporter")
	}
	defer a.close()

	var wg sync.WaitGroup
	wg.Add(2)

	go func() {
		defer wg.Done()

		err := a.uploader.Run(ctx)
		if err != nil && !errors.Is(err, context.Canceled) {
			logger.WithError(err).Error("Error executing Uploader")
			cancel()
		}
	}()

	go func() {
		defer wg.Done()

		err := a.exportManager.Run(ctx, a.config.StartLedger, a.config.EndLedger)
		if err != nil && !errors.Is(err, context.Canceled) {
			logger.WithError(err).Error("Error executing ExportManager")
			cancel()
		}
	}()

	go a.serveAdmin()

	// Handle OS signals to gracefully terminate the service
	sigCh := make(chan os.Signal, 1)
	signal.Notify(sigCh, os.Interrupt, syscall.SIGINT, syscall.SIGTERM)
	go func() {
		sig := <-sigCh
		logger.Infof("Received termination signal: %v", sig)
		cancel()
	}()

	wg.Wait()
	logger.Info("Shutting down ledger-exporter")
}

<<<<<<< HEAD
func mustNewDataStore(ctx context.Context, config Config) datastore.DataStore {
	dataStore, err := datastore.NewDataStore(ctx, fmt.Sprintf("%s/%s", config.DestinationURL, config.Network))
	logFatalIf(err, "Could not connect to destination data store")
	return dataStore
}

// mustNewLedgerBackend Creates and initializes captive core ledger backend
=======
// newLedgerBackend Creates and initializes captive core ledger backend
>>>>>>> 9808f37f
// Currently, only supports captive-core as ledger backend
func newLedgerBackend(ctx context.Context, config *Config, prometheusRegistry *prometheus.Registry) (ledgerbackend.LedgerBackend, error) {
	captiveConfig, err := config.GenerateCaptiveCoreConfig()
	if err != nil {
		return nil, err
	}

	var backend ledgerbackend.LedgerBackend
	// Create a new captive core backend
	backend, err = ledgerbackend.NewCaptive(captiveConfig)
	if err != nil {
		return nil, errors.Wrap(err, "Failed to create captive-core instance")
	}
	backend = ledgerbackend.WithMetrics(backend, prometheusRegistry, "ledger_exporter")

	var ledgerRange ledgerbackend.Range
	if config.EndLedger == 0 {
		ledgerRange = ledgerbackend.UnboundedRange(config.StartLedger)
	} else {
		ledgerRange = ledgerbackend.BoundedRange(config.StartLedger, config.EndLedger)
	}

	if err = backend.PrepareRange(ctx, ledgerRange); err != nil {
		return nil, errors.Wrap(err, "Could not prepare captive core ledger backend")
	}
	return backend, nil
}<|MERGE_RESOLUTION|>--- conflicted
+++ resolved
@@ -220,17 +220,7 @@
 	logger.Info("Shutting down ledger-exporter")
 }
 
-<<<<<<< HEAD
-func mustNewDataStore(ctx context.Context, config Config) datastore.DataStore {
-	dataStore, err := datastore.NewDataStore(ctx, fmt.Sprintf("%s/%s", config.DestinationURL, config.Network))
-	logFatalIf(err, "Could not connect to destination data store")
-	return dataStore
-}
-
-// mustNewLedgerBackend Creates and initializes captive core ledger backend
-=======
 // newLedgerBackend Creates and initializes captive core ledger backend
->>>>>>> 9808f37f
 // Currently, only supports captive-core as ledger backend
 func newLedgerBackend(ctx context.Context, config *Config, prometheusRegistry *prometheus.Registry) (ledgerbackend.LedgerBackend, error) {
 	captiveConfig, err := config.GenerateCaptiveCoreConfig()
